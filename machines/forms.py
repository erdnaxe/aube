# -*- mode: python; coding: utf-8 -*-
# Re2o est un logiciel d'administration développé initiallement au rezometz. Il
# se veut agnostique au réseau considéré, de manière à être installable en
# quelques clics.
#
# Copyright © 2017  Gabriel Détraz
# Copyright © 2017  Goulven Kermarec
# Copyright © 2017  Augustin Lemesle
# Copyright © 2017  Maël Kervella
#
# This program is free software; you can redistribute it and/or modify
# it under the terms of the GNU General Public License as published by
# the Free Software Foundation; either version 2 of the License, or
# (at your option) any later version.
#
# This program is distributed in the hope that it will be useful,
# but WITHOUT ANY WARRANTY; without even the implied warranty of
# MERCHANTABILITY or FITNESS FOR A PARTICULAR PURPOSE.  See the
# GNU General Public License for more details.
#
# You should have received a copy of the GNU General Public License along
# with this program; if not, write to the Free Software Foundation, Inc.,
# 51 Franklin Street, Fifth Floor, Boston, MA 02110-1301 USA.

from __future__ import unicode_literals

import re

from django.forms import ModelForm, Form, ValidationError
from django import forms
<<<<<<< HEAD
from .models import Domain, Machine, Interface, IpList, MachineType, Extension, Mx, Text, Ns, Service, Vlan, Nas, IpType
from django.db.models import Q, F
=======
from .models import Domain, Machine, Interface, IpList, MachineType, Extension, Mx, Text, Ns, Service, Vlan, Nas, IpType, OuverturePortList, OuverturePort
from django.db.models import Q
>>>>>>> 9e0ab9df
from django.core.validators import validate_email

from users.models import User

class EditMachineForm(ModelForm):
    class Meta:
        model = Machine
        fields = '__all__'

    def __init__(self, *args, **kwargs):
        super(EditMachineForm, self).__init__(*args, **kwargs)
        self.fields['name'].label = 'Nom de la machine'

class NewMachineForm(EditMachineForm):
    class Meta(EditMachineForm.Meta):
        fields = ['name']

class BaseEditMachineForm(EditMachineForm):
    class Meta(EditMachineForm.Meta):
        fields = ['name','active']

class EditInterfaceForm(ModelForm):
    class Meta:
        model = Interface
<<<<<<< HEAD
        fields = ['machine', 'type', 'ipv4', 'mac_address', 'details']
=======
        # fields = '__all__'
        exclude = ['port_lists']
>>>>>>> 9e0ab9df

    def __init__(self, *args, **kwargs):
        super(EditInterfaceForm, self).__init__(*args, **kwargs)
        self.fields['mac_address'].label = 'Adresse mac'
        self.fields['type'].label = 'Type de machine'
        self.fields['type'].empty_label = "Séléctionner un type de machine"
        if "ipv4" in self.fields:
            self.fields['ipv4'].empty_label = "Assignation automatique de l'ipv4"
            self.fields['ipv4'].queryset = IpList.objects.filter(interface__isnull=True).annotate(type=F('ip_type__machinetype__id'))
            # Add it's own address
            self.fields['ipv4'].queryset |=  IpList.objects.filter(id=self.fields['ipv4'].get_bound_field(self, 'ipv4').value()).annotate(type=F('ip_type__machinetype__id'))
        if "machine" in self.fields:
            self.fields['machine'].queryset = Machine.objects.all().select_related('user')

class AddInterfaceForm(EditInterfaceForm):
    class Meta(EditInterfaceForm.Meta):
        fields = ['type','ipv4','mac_address','details']

    def __init__(self, *args, **kwargs):
        infra = kwargs.pop('infra')
        super(AddInterfaceForm, self).__init__(*args, **kwargs)
        self.fields['ipv4'].empty_label = "Assignation automatique de l'ipv4"
        if not infra:
            self.fields['type'].queryset = MachineType.objects.filter(ip_type__in=IpType.objects.filter(need_infra=False))
            self.fields['ipv4'].queryset = IpList.objects.filter(interface__isnull=True).filter(ip_type__in=IpType.objects.filter(need_infra=False)).annotate(type=F('ip_type__machinetype__id'))
        else:
            self.fields['ipv4'].queryset = IpList.objects.filter(interface__isnull=True).annotate(type=F('ip_type__machinetype__id'))

class NewInterfaceForm(EditInterfaceForm):
    class Meta(EditInterfaceForm.Meta):
        fields = ['type','mac_address','details']

class BaseEditInterfaceForm(EditInterfaceForm):
    class Meta(EditInterfaceForm.Meta):
        fields = ['type','ipv4','mac_address','details']

    def __init__(self, *args, **kwargs):
        infra = kwargs.pop('infra')
        super(BaseEditInterfaceForm, self).__init__(*args, **kwargs)
        self.fields['ipv4'].empty_label = "Assignation automatique de l'ipv4"
        if not infra:
            self.fields['type'].queryset = MachineType.objects.filter(ip_type__in=IpType.objects.filter(need_infra=False))
            self.fields['ipv4'].queryset = IpList.objects.filter(interface__isnull=True).filter(ip_type__in=IpType.objects.filter(need_infra=False)).annotate(type=F('ip_type__machinetype__id'))
            # Add it's own address
            self.fields['ipv4'].queryset |=  IpList.objects.filter(id=self.fields['ipv4'].get_bound_field(self, 'ipv4').value()).annotate(type=F('ip_type__machinetype__id'))
        else:
            self.fields['ipv4'].queryset = IpList.objects.filter(interface__isnull=True).annotate(type=F('ip_type__machinetype__id'))

class AliasForm(ModelForm):
    class Meta:
        model = Domain
        fields = ['name','extension']

    def __init__(self, *args, **kwargs):
        if 'infra' in kwargs:
            infra = kwargs.pop('infra')
        super(AliasForm, self).__init__(*args, **kwargs)

class DomainForm(AliasForm):
    class Meta(AliasForm.Meta):
        fields = ['name']

    def __init__(self, *args, **kwargs):
        if 'user' in kwargs:
            user = kwargs.pop('user')
            nb_machine = kwargs.pop('nb_machine')
            initial = kwargs.get('initial', {})
            initial['name'] = user.get_next_domain_name()
            kwargs['initial'] = initial 
        super(DomainForm, self).__init__(*args, **kwargs)
 
class DelAliasForm(Form):
    alias = forms.ModelMultipleChoiceField(queryset=Domain.objects.all(), label="Alias actuels",  widget=forms.CheckboxSelectMultiple)

    def __init__(self, *args, **kwargs):
        interface = kwargs.pop('interface')
        super(DelAliasForm, self).__init__(*args, **kwargs)
        self.fields['alias'].queryset = Domain.objects.filter(cname__in=Domain.objects.filter(interface_parent=interface))

class MachineTypeForm(ModelForm):
    class Meta:
        model = MachineType
        fields = ['type','ip_type']

    def __init__(self, *args, **kwargs):
        super(MachineTypeForm, self).__init__(*args, **kwargs)
        self.fields['type'].label = 'Type de machine à ajouter'
        self.fields['ip_type'].label = "Type d'ip relié"

class DelMachineTypeForm(Form):
    machinetypes = forms.ModelMultipleChoiceField(queryset=MachineType.objects.all(), label="Types de machines actuelles",  widget=forms.CheckboxSelectMultiple)

class IpTypeForm(ModelForm):
    class Meta:
        model = IpType
        fields = ['type','extension','need_infra','domaine_ip_start','domaine_ip_stop', 'prefix_v6', 'vlan']
        

    def __init__(self, *args, **kwargs):
        super(IpTypeForm, self).__init__(*args, **kwargs)
        self.fields['type'].label = 'Type ip à ajouter'

class EditIpTypeForm(IpTypeForm):
    class Meta(IpTypeForm.Meta):
        fields = ['extension','type','need_infra', 'prefix_v6', 'vlan']

class DelIpTypeForm(Form):
    iptypes = forms.ModelMultipleChoiceField(queryset=IpType.objects.all(), label="Types d'ip actuelles",  widget=forms.CheckboxSelectMultiple)

class ExtensionForm(ModelForm):
    class Meta:
        model = Extension
        fields = ['name', 'need_infra', 'origin']

    def __init__(self, *args, **kwargs):
        super(ExtensionForm, self).__init__(*args, **kwargs)
        self.fields['name'].label = 'Extension à ajouter'
        self.fields['origin'].label = 'Enregistrement A origin'

class DelExtensionForm(Form):
    extensions = forms.ModelMultipleChoiceField(queryset=Extension.objects.all(), label="Extensions actuelles",  widget=forms.CheckboxSelectMultiple)

class MxForm(ModelForm):
    class Meta:
        model = Mx
        fields = ['zone', 'priority', 'name']
      
    def __init__(self, *args, **kwargs):
        super(MxForm, self).__init__(*args, **kwargs)
        self.fields['name'].queryset = Domain.objects.exclude(interface_parent=None)
  
class DelMxForm(Form):
    mx = forms.ModelMultipleChoiceField(queryset=Mx.objects.all(), label="MX actuels",  widget=forms.CheckboxSelectMultiple)

class NsForm(ModelForm):
    class Meta:
        model = Ns
        fields = ['zone', 'ns']

    def __init__(self, *args, **kwargs):
        super(NsForm, self).__init__(*args, **kwargs)
        self.fields['ns'].queryset = Domain.objects.exclude(interface_parent=None)

class DelNsForm(Form):
    ns = forms.ModelMultipleChoiceField(queryset=Ns.objects.all(), label="Enregistrements NS actuels",  widget=forms.CheckboxSelectMultiple)

class TextForm(ModelForm):
    class Meta:
        model = Text
        fields = '__all__'

class DelTextForm(Form):
    text = forms.ModelMultipleChoiceField(queryset=Text.objects.all(), label="Enregistrements Text actuels",  widget=forms.CheckboxSelectMultiple)

class NasForm(ModelForm):
    class Meta:
        model = Nas
        fields = '__all__'

class DelNasForm(Form):
    nas = forms.ModelMultipleChoiceField(queryset=Nas.objects.all(), label="Enregistrements Nas actuels",  widget=forms.CheckboxSelectMultiple)

class ServiceForm(ModelForm):
    class Meta:
        model = Service
        fields = '__all__'

    def save(self, commit=True):
        instance = super(ServiceForm, self).save(commit=False)
        if commit:
            instance.save()
        instance.process_link(self.cleaned_data.get('servers'))
        return instance

class DelServiceForm(Form):
    service = forms.ModelMultipleChoiceField(queryset=Service.objects.all(), label="Services actuels",  widget=forms.CheckboxSelectMultiple)

class VlanForm(ModelForm):
    class Meta:
        model = Vlan
        fields = '__all__'

class DelVlanForm(Form):
    vlan = forms.ModelMultipleChoiceField(queryset=Vlan.objects.all(), label="Vlan actuels",  widget=forms.CheckboxSelectMultiple)

class EditOuverturePortConfigForm(ModelForm):
    class Meta:
        model = Interface
        fields = ['port_lists']

class EditOuverturePortListForm(ModelForm):
    class Meta:
        model = OuverturePortList
        fields = '__all__'
<|MERGE_RESOLUTION|>--- conflicted
+++ resolved
@@ -28,13 +28,8 @@
 
 from django.forms import ModelForm, Form, ValidationError
 from django import forms
-<<<<<<< HEAD
-from .models import Domain, Machine, Interface, IpList, MachineType, Extension, Mx, Text, Ns, Service, Vlan, Nas, IpType
+from .models import Domain, Machine, Interface, IpList, MachineType, Extension, Mx, Text, Ns, Service, Vlan, Nas, IpType, OuverturePortList, OuverturePort
 from django.db.models import Q, F
-=======
-from .models import Domain, Machine, Interface, IpList, MachineType, Extension, Mx, Text, Ns, Service, Vlan, Nas, IpType, OuverturePortList, OuverturePort
-from django.db.models import Q
->>>>>>> 9e0ab9df
 from django.core.validators import validate_email
 
 from users.models import User
@@ -59,12 +54,7 @@
 class EditInterfaceForm(ModelForm):
     class Meta:
         model = Interface
-<<<<<<< HEAD
         fields = ['machine', 'type', 'ipv4', 'mac_address', 'details']
-=======
-        # fields = '__all__'
-        exclude = ['port_lists']
->>>>>>> 9e0ab9df
 
     def __init__(self, *args, **kwargs):
         super(EditInterfaceForm, self).__init__(*args, **kwargs)
