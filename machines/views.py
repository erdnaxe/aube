# -*- mode: python; coding: utf-8 -*-
# Re2o est un logiciel d'administration développé initiallement au rezometz. Il
# se veut agnostique au réseau considéré, de manière à être installable en
# quelques clics.
#
# Copyright © 2017  Gabriel Détraz
# Copyright © 2017  Goulven Kermarec
# Copyright © 2017  Augustin Lemesle
# Copyright © 2017  Maël Kervella
#
# This program is free software; you can redistribute it and/or modify
# it under the terms of the GNU General Public License as published by
# the Free Software Foundation; either version 2 of the License, or
# (at your option) any later version.
#
# This program is distributed in the hope that it will be useful,
# but WITHOUT ANY WARRANTY; without even the implied warranty of
# MERCHANTABILITY or FITNESS FOR A PARTICULAR PURPOSE.  See the
# GNU General Public License for more details.
#
# You should have received a copy of the GNU General Public License along
# with this program; if not, write to the Free Software Foundation, Inc.,
# 51 Franklin Street, Fifth Floor, Boston, MA 02110-1301 USA.

# App de gestion des machines pour re2o
# Gabriel Détraz, Augustin Lemesle
# Gplv2

from __future__ import unicode_literals

from django.http import HttpResponse
from django.shortcuts import render, redirect
from django.shortcuts import get_object_or_404
from django.template.context_processors import csrf
from django.core.paginator import Paginator, EmptyPage, PageNotAnInteger
from django.template import Context, RequestContext, loader
from django.contrib import messages
from django.contrib.auth.decorators import login_required, permission_required
from django.db.models import ProtectedError, F
from django.forms import ValidationError, modelformset_factory
from django.db import transaction
from django.contrib.auth import authenticate, login
from django.views.decorators.csrf import csrf_exempt

from rest_framework.renderers import JSONRenderer
from machines.serializers import FullInterfaceSerializer, InterfaceSerializer, TypeSerializer, DomainSerializer, TextSerializer, MxSerializer, ExtensionSerializer, ServiceServersSerializer, NsSerializer
from reversion import revisions as reversion
from reversion.models import Version

import re
from .forms import NewMachineForm, EditMachineForm, EditInterfaceForm, AddInterfaceForm, MachineTypeForm, DelMachineTypeForm, ExtensionForm, DelExtensionForm, BaseEditInterfaceForm, BaseEditMachineForm
from .forms import EditIpTypeForm, IpTypeForm, DelIpTypeForm, DomainForm, AliasForm, DelAliasForm, NsForm, DelNsForm, TxtForm, DelTxtForm, MxForm, DelMxForm, VlanForm, DelVlanForm, ServiceForm, DelServiceForm, NasForm, DelNasForm
from .forms import EditOuverturePortListForm, EditOuverturePortConfigForm
from .models import IpType, Machine, Interface, IpList, MachineType, Extension, Mx, Ns, Domain, Service, Service_link, Vlan, Nas, Text, OuverturePortList, OuverturePort
from users.models import User
from preferences.models import GeneralOption, OptionalMachine
<<<<<<< HEAD
from re2o.templatetags.massive_bootstrap_form import hidden_id, input_id

def all_active_interfaces():
    """Renvoie l'ensemble des machines autorisées à sortir sur internet """
    return Interface.objects.filter(machine__in=Machine.objects.filter(user__in=all_has_access()).filter(active=True)).select_related('domain').select_related('machine').select_related('type').select_related('ipv4').select_related('domain__extension').select_related('ipv4__ip_type').distinct()

def all_active_assigned_interfaces():
    """ Renvoie l'ensemble des machines qui ont une ipv4 assignées et disposant de l'accès internet"""
    return all_active_interfaces().filter(ipv4__isnull=False)

def all_active_interfaces_count():
    """ Version light seulement pour compter"""
    return Interface.objects.filter(machine__in=Machine.objects.filter(user__in=all_has_access()).filter(active=True))

def all_active_assigned_interfaces_count():
    """ Version light seulement pour compter"""
    return all_active_interfaces_count().filter(ipv4__isnull=False)

def form(ctx, template, request):
    c = ctx
    c.update(csrf(request))
    return render(request, template, c)
=======
from re2o.templatetags.bootstrap_form_typeahead import hidden_id, input_id
from re2o.utils import all_active_assigned_interfaces, all_has_access
from re2o.views import form
>>>>>>> 12637841

def f_type_id( is_type_tt ):
    """ The id that will be used in HTML to store the value of the field
    type. Depends on the fact that type is generate using typeahead or not
    """
    return 'id_Interface-type_hidden' if is_type_tt else 'id_Interface-type'

def generate_ipv4_choices( form ) :
    """ Generate the parameter choices for the massive_bootstrap_form tag
    """
    f_ipv4 = form.fields['ipv4']
    used_mtype_id = []
    choices = '{"":[{key:"",value:"Choisissez d\'abord un type de machine"},'
    mtype_id = -1

    for ip in f_ipv4.queryset.annotate(mtype_id=F('ip_type__machinetype__id')).order_by('mtype_id', 'id') :
        if mtype_id != ip.mtype_id :
            mtype_id = ip.mtype_id
            used_mtype_id.append(mtype_id)
            choices += '],"{t}":[{{key:"",value:"{v}"}},'.format(
                    t = mtype_id,
                    v = f_ipv4.empty_label or '""'
            )
        choices += '{{key:{k},value:"{v}"}},'.format(
                k = ip.id,
                v = ip.ipv4
        )

    for t in form.fields['type'].queryset.exclude(id__in=used_mtype_id) :
        choices += '], "'+str(t.id)+'": ['
        choices += '{key: "", value: "' + str(f_ipv4.empty_label) + '"},'
    choices += ']}'
    return choices

def generate_ipv4_engine( is_type_tt ) :
    """ Generate the parameter engine for the massive_bootstrap_form tag
    """
    return (
        'new Bloodhound( {{'
            'datumTokenizer: Bloodhound.tokenizers.obj.whitespace( "value" ),'
            'queryTokenizer: Bloodhound.tokenizers.whitespace,'
            'local: choices_ipv4[ $( "#{type_id}" ).val() ],'
            'identify: function( obj ) {{ return obj.key; }}'
        '}} )'
        ).format(
                type_id = f_type_id( is_type_tt )
        )

def generate_ipv4_match_func( is_type_tt ) :
    """ Generate the parameter match_func for the massive_bootstrap_form tag
    """
    return (
        'function(q, sync) {{'
            'if (q === "") {{'
                'var first = choices_ipv4[$("#{type_id}").val()].slice(0, 5);'
                'first = first.map( function (obj) {{ return obj.key; }} );'
                'sync(engine_ipv4.get(first));'
            '}} else {{'
                'engine_ipv4.search(q, sync);'
            '}}'
        '}}'
        ).format(
                type_id = f_type_id( is_type_tt )
        )

def generate_ipv4_mbf_param( form, is_type_tt ):
    """ Generate all the parameters to use with the massive_bootstrap_form
    tag """
    i_choices = { 'ipv4': generate_ipv4_choices( form ) }
    i_engine = { 'ipv4': generate_ipv4_engine( is_type_tt ) }
    i_match_func = { 'ipv4': generate_ipv4_match_func( is_type_tt ) }
    i_update_on = { 'ipv4': [f_type_id( is_type_tt )] }
    i_mbf_param = {
        'choices': i_choices,
        'engine': i_engine,
        'match_func': i_match_func,
        'update_on': i_update_on
    }
    return i_mbf_param

@login_required
def new_machine(request, userid):
    """ Fonction de creation d'une machine. Cree l'objet machine, le sous objet interface et l'objet domain
    à partir de model forms.
    Trop complexe, devrait être simplifié"""
    try:
        user = User.objects.get(pk=userid)
    except User.DoesNotExist:
        messages.error(request, u"Utilisateur inexistant" )
        return redirect("/machines/")
    options, created = OptionalMachine.objects.get_or_create()
    max_lambdauser_interfaces = options.max_lambdauser_interfaces
    if not request.user.has_perms(('cableur',)):
        if user != request.user:
            messages.error(request, "Vous ne pouvez pas ajouter une machine à un autre user que vous sans droit")
            return redirect("/users/profil/" + str(request.user.id))
        if user.user_interfaces().count() >= max_lambdauser_interfaces:
            messages.error(request, "Vous avez atteint le maximum d'interfaces autorisées que vous pouvez créer vous même (%s) " % max_lambdauser_interfaces)
            return redirect("/users/profil/" + str(request.user.id))
    machine = NewMachineForm(request.POST or None)
    interface = AddInterfaceForm(request.POST or None, infra=request.user.has_perms(('infra',)))
    nb_machine = Interface.objects.filter(machine__user=userid).count()
    domain = DomainForm(request.POST or None, user=user, nb_machine=nb_machine)
    if machine.is_valid() and interface.is_valid():
        new_machine = machine.save(commit=False)
        new_machine.user = user
        new_interface = interface.save(commit=False)
        domain.instance.interface_parent = new_interface
        if domain.is_valid():
            new_domain = domain.save(commit=False)
            with transaction.atomic(), reversion.create_revision():
                new_machine.save()
                reversion.set_user(request.user)
                reversion.set_comment("Création")
            new_interface.machine = new_machine
            with transaction.atomic(), reversion.create_revision():
                new_interface.save()
                reversion.set_user(request.user)
                reversion.set_comment("Création")
            new_domain.interface_parent = new_interface
            with transaction.atomic(), reversion.create_revision():
                new_domain.save()
                reversion.set_user(request.user)
                reversion.set_comment("Création")
            messages.success(request, "La machine a été créée")
            return redirect("/users/profil/" + str(user.id))
    i_mbf_param = generate_ipv4_mbf_param( interface, False )
    return form({'machineform': machine, 'interfaceform': interface, 'domainform': domain, 'i_mbf_param': i_mbf_param}, 'machines/machine.html', request)

@login_required
def edit_interface(request, interfaceid):
    """ Edition d'une interface. Distingue suivant les droits les valeurs de interfaces et machines que l'user peut modifier
    infra permet de modifier le propriétaire"""
    try:
        interface = Interface.objects.get(pk=interfaceid)
    except Interface.DoesNotExist:
        messages.error(request, u"Interface inexistante" )
        return redirect("/machines")
    if not request.user.has_perms(('infra',)):
        if not request.user.has_perms(('cableur',)) and interface.machine.user != request.user:
            messages.error(request, "Vous ne pouvez pas éditer une machine d'un autre user que vous sans droit")
            return redirect("/users/profil/" + str(request.user.id))
        machine_form = BaseEditMachineForm(request.POST or None, instance=interface.machine)
        interface_form = BaseEditInterfaceForm(request.POST or None, instance=interface, infra=False)
    else:
        machine_form = EditMachineForm(request.POST or None, instance=interface.machine)
        interface_form = EditInterfaceForm(request.POST or None, instance=interface)
    domain_form = DomainForm(request.POST or None, instance=interface.domain)
    if machine_form.is_valid() and interface_form.is_valid() and domain_form.is_valid():
        new_machine = machine_form.save(commit=False)
        new_interface = interface_form.save(commit=False)
        new_domain = domain_form.save(commit=False)
        with transaction.atomic(), reversion.create_revision():
            new_machine.save()
            reversion.set_user(request.user)
            reversion.set_comment("Champs modifié(s) : %s" % ', '.join(field for field in machine_form.changed_data))
        with transaction.atomic(), reversion.create_revision():
            new_interface.save()
            reversion.set_user(request.user)
            reversion.set_comment("Champs modifié(s) : %s" % ', '.join(field for field in interface_form.changed_data))
        with transaction.atomic(), reversion.create_revision():
            new_domain.save()
            reversion.set_user(request.user)
            reversion.set_comment("Champs modifié(s) : %s" % ', '.join(field for field in domain_form.changed_data))
        messages.success(request, "La machine a été modifiée")
        return redirect("/users/profil/" + str(interface.machine.user.id))
    i_mbf_param = generate_ipv4_mbf_param( interface_form, False )
    return form({'machineform': machine_form, 'interfaceform': interface_form, 'domainform': domain_form, 'i_mbf_param': i_mbf_param}, 'machines/machine.html', request)

@login_required
def del_machine(request, machineid):
    """ Supprime une machine, interfaces en mode cascade"""
    try:
        machine = Machine.objects.get(pk=machineid)
    except Machine.DoesNotExist:
        messages.error(request, u"Machine inexistante" )
        return redirect("/machines")
    if not request.user.has_perms(('cableur',)):
        if machine.user != request.user:
            messages.error(request, "Vous ne pouvez pas éditer une machine d'un autre user que vous sans droit")
            return redirect("/users/profil/" + str(machine.user.id))
    if request.method == "POST":
        with transaction.atomic(), reversion.create_revision():
            machine.delete()
            reversion.set_user(request.user)
        messages.success(request, "La machine a été détruite")
        return redirect("/users/profil/" + str(machine.user.id))
    return form({'objet': machine, 'objet_name': 'machine'}, 'machines/delete.html', request)

@login_required
def new_interface(request, machineid):
    """ Ajoute une interface et son domain associé à une machine existante"""
    try:
        machine = Machine.objects.get(pk=machineid)
    except Machine.DoesNotExist:
        messages.error(request, u"Machine inexistante" )
        return redirect("/machines")
    if not request.user.has_perms(('cableur',)):
        options, created = OptionalMachine.objects.get_or_create()
        max_lambdauser_interfaces = options.max_lambdauser_interfaces
        if machine.user != request.user:
            messages.error(request, "Vous ne pouvez pas ajouter une interface à une machine d'un autre user que vous sans droit")
            return redirect("/users/profil/" + str(request.user.id))
        if machine.user.user_interfaces().count() >= max_lambdauser_interfaces:
            messages.error(request, "Vous avez atteint le maximum d'interfaces autorisées que vous pouvez créer vous même (%s) " % max_lambdauser_interfaces)
            return redirect("/users/profil/" + str(request.user.id))
    interface_form = AddInterfaceForm(request.POST or None, infra=request.user.has_perms(('infra',)))
    domain_form = DomainForm(request.POST or None)
    if interface_form.is_valid():
        new_interface = interface_form.save(commit=False)
        domain_form.instance.interface_parent = new_interface
        new_interface.machine = machine
        if domain_form.is_valid():
            new_domain = domain_form.save(commit=False)
            with transaction.atomic(), reversion.create_revision():
                new_interface.save()
                reversion.set_user(request.user)
                reversion.set_comment("Création")
            new_domain.interface_parent = new_interface
            with transaction.atomic(), reversion.create_revision():
                new_domain.save()
                reversion.set_user(request.user)
                reversion.set_comment("Création")
            messages.success(request, "L'interface a été ajoutée")
            return redirect("/users/profil/" + str(machine.user.id))
    i_mbf_param = generate_ipv4_mbf_param( interface_form, False )
    return form({'interfaceform': interface_form, 'domainform': domain_form, 'i_mbf_param': i_mbf_param}, 'machines/machine.html', request)

@login_required
def del_interface(request, interfaceid):
    """ Supprime une interface. Domain objet en mode cascade"""
    try:
        interface = Interface.objects.get(pk=interfaceid)
    except Interface.DoesNotExist:
        messages.error(request, u"Interface inexistante" )
        return redirect("/machines")
    if not request.user.has_perms(('cableur',)):
        if interface.machine.user != request.user:
            messages.error(request, "Vous ne pouvez pas éditer une machine d'un autre user que vous sans droit")
            return redirect("/users/profil/" + str(request.user.id))
    if request.method == "POST":
        machine = interface.machine
        with transaction.atomic(), reversion.create_revision():
            interface.delete()
            if not machine.interface_set.all():
               machine.delete()
            reversion.set_user(request.user)
        messages.success(request, "L'interface a été détruite")
        return redirect("/users/profil/" + str(request.user.id))
    return form({'objet': interface, 'objet_name': 'interface'}, 'machines/delete.html', request)

@login_required
@permission_required('infra')
def add_iptype(request):
    """ Ajoute un range d'ip. Intelligence dans le models, fonction views minimaliste"""
    iptype = IpTypeForm(request.POST or None)
    if iptype.is_valid():
        with transaction.atomic(), reversion.create_revision():
            iptype.save()
            reversion.set_user(request.user)
            reversion.set_comment("Création")
        messages.success(request, "Ce type d'ip a été ajouté")
        return redirect("/machines/index_iptype")
    return form({'iptypeform': iptype}, 'machines/machine.html', request)

@login_required
@permission_required('infra')
def edit_iptype(request, iptypeid):
    """ Edition d'un range. Ne permet pas de le redimensionner pour éviter l'incohérence"""
    try:
        iptype_instance = IpType.objects.get(pk=iptypeid)
    except IpType.DoesNotExist:
        messages.error(request, u"Entrée inexistante" )
        return redirect("/machines/index_iptype/")
    iptype = EditIpTypeForm(request.POST or None, instance=iptype_instance)
    if iptype.is_valid():
        with transaction.atomic(), reversion.create_revision():
            iptype.save()
            reversion.set_user(request.user)
            reversion.set_comment("Champs modifié(s) : %s" % ', '.join(field for field in iptype.changed_data))
        messages.success(request, "Type d'ip modifié")
        return redirect("/machines/index_iptype/")
    return form({'iptypeform': iptype}, 'machines/machine.html', request)

@login_required
@permission_required('infra')
def del_iptype(request):
    """ Suppression d'un range ip. Supprime les objets ip associés"""
    iptype = DelIpTypeForm(request.POST or None)
    if iptype.is_valid():
        iptype_dels = iptype.cleaned_data['iptypes']
        for iptype_del in iptype_dels:
            try:
                with transaction.atomic(), reversion.create_revision():
                    iptype_del.delete()
                    reversion.set_user(request.user)
                messages.success(request, "Le type d'ip a été supprimé")
            except ProtectedError:
                messages.error(request, "Le type d'ip %s est affectée à au moins une machine, vous ne pouvez pas le supprimer" % iptype_del)
        return redirect("/machines/index_iptype")
    return form({'iptypeform': iptype}, 'machines/machine.html', request)

@login_required
@permission_required('infra')
def add_machinetype(request):
    machinetype = MachineTypeForm(request.POST or None)
    if machinetype.is_valid():
        with transaction.atomic(), reversion.create_revision():
            machinetype.save()
            reversion.set_user(request.user)
            reversion.set_comment("Création")
        messages.success(request, "Ce type de machine a été ajouté")
        return redirect("/machines/index_machinetype")
    return form({'machinetypeform': machinetype}, 'machines/machine.html', request)

@login_required
@permission_required('infra')
def edit_machinetype(request, machinetypeid):
    try:
        machinetype_instance = MachineType.objects.get(pk=machinetypeid)
    except MachineType.DoesNotExist:
        messages.error(request, u"Entrée inexistante" )
        return redirect("/machines/index_machinetype/")
    machinetype = MachineTypeForm(request.POST or None, instance=machinetype_instance)
    if machinetype.is_valid():
        with transaction.atomic(), reversion.create_revision():
            machinetype.save()
            reversion.set_user(request.user)
            reversion.set_comment("Champs modifié(s) : %s" % ', '.join(field for field in machinetype.changed_data))
        messages.success(request, "Type de machine modifié")
        return redirect("/machines/index_machinetype/")
    return form({'machinetypeform': machinetype}, 'machines/machine.html', request)

@login_required
@permission_required('infra')
def del_machinetype(request):
    machinetype = DelMachineTypeForm(request.POST or None)
    if machinetype.is_valid():
        machinetype_dels = machinetype.cleaned_data['machinetypes']
        for machinetype_del in machinetype_dels:
            try:
                with transaction.atomic(), reversion.create_revision():
                    machinetype_del.delete()
                    reversion.set_user(request.user)
                messages.success(request, "Le type de machine a été supprimé")
            except ProtectedError:
                messages.error(request, "Le type de machine %s est affectée à au moins une machine, vous ne pouvez pas le supprimer" % machinetype_del)
        return redirect("/machines/index_machinetype")
    return form({'machinetypeform': machinetype}, 'machines/machine.html', request)

@login_required
@permission_required('infra')
def add_extension(request):
    extension = ExtensionForm(request.POST or None)
    if extension.is_valid():
        with transaction.atomic(), reversion.create_revision():
            extension.save()
            reversion.set_user(request.user)
            reversion.set_comment("Création")
        messages.success(request, "Cette extension a été ajoutée")
        return redirect("/machines/index_extension")
    return form({'extensionform': extension}, 'machines/machine.html', request)

@login_required
@permission_required('infra')
def edit_extension(request, extensionid):
    try:
        extension_instance = Extension.objects.get(pk=extensionid)
    except Extension.DoesNotExist:
        messages.error(request, u"Entrée inexistante" )
        return redirect("/machines/index_extension/")
    extension = ExtensionForm(request.POST or None, instance=extension_instance)
    if extension.is_valid():
        with transaction.atomic(), reversion.create_revision():
            extension.save()
            reversion.set_user(request.user)
            reversion.set_comment("Champs modifié(s) : %s" % ', '.join(field for field in extension.changed_data))
        messages.success(request, "Extension modifiée")
        return redirect("/machines/index_extension/")
    return form({'extensionform': extension}, 'machines/machine.html', request)

@login_required
@permission_required('infra')
def del_extension(request):
    extension = DelExtensionForm(request.POST or None)
    if extension.is_valid():
        extension_dels = extension.cleaned_data['extensions']
        for extension_del in extension_dels:
            try:
                with transaction.atomic(), reversion.create_revision():
                    extension_del.delete()
                    reversion.set_user(request.user)
                messages.success(request, "L'extension a été supprimée")
            except ProtectedError:
                messages.error(request, "L'extension %s est affectée à au moins un type de machine, vous ne pouvez pas la supprimer" % extension_del)
        return redirect("/machines/index_extension")
    return form({'extensionform': extension}, 'machines/machine.html', request)

@login_required
@permission_required('infra')
def add_mx(request):
    mx = MxForm(request.POST or None)
    if mx.is_valid():
        with transaction.atomic(), reversion.create_revision():
            mx.save()
            reversion.set_user(request.user)
            reversion.set_comment("Création")
        messages.success(request, "Cet enregistrement mx a été ajouté")
        return redirect("/machines/index_extension")
    return form({'mxform': mx}, 'machines/machine.html', request)

@login_required
@permission_required('infra')
def edit_mx(request, mxid):
    try:
        mx_instance = Mx.objects.get(pk=mxid)
    except Mx.DoesNotExist:
        messages.error(request, u"Entrée inexistante" )
        return redirect("/machines/index_extension/")
    mx = MxForm(request.POST or None, instance=mx_instance)
    if mx.is_valid():
        with transaction.atomic(), reversion.create_revision():
            mx.save()
            reversion.set_user(request.user)
            reversion.set_comment("Champs modifié(s) : %s" % ', '.join(field for field in mx.changed_data))
        messages.success(request, "Mx modifié")
        return redirect("/machines/index_extension/")
    return form({'mxform': mx}, 'machines/machine.html', request)

@login_required
@permission_required('infra')
def del_mx(request):
    mx = DelMxForm(request.POST or None)
    if mx.is_valid():
        mx_dels = mx.cleaned_data['mx']
        for mx_del in mx_dels:
            try:
                with transaction.atomic(), reversion.create_revision():
                    mx_del.delete()
                    reversion.set_user(request.user)
                messages.success(request, "L'mx a été supprimée")
            except ProtectedError:
                messages.error(request, "Erreur le Mx suivant %s ne peut être supprimé" % mx_del)
        return redirect("/machines/index_extension")
    return form({'mxform': mx}, 'machines/machine.html', request)

@login_required
@permission_required('infra')
def add_ns(request):
    ns = NsForm(request.POST or None)
    if ns.is_valid():
        with transaction.atomic(), reversion.create_revision():
            ns.save()
            reversion.set_user(request.user)
            reversion.set_comment("Création")
        messages.success(request, "Cet enregistrement ns a été ajouté")
        return redirect("/machines/index_extension")
    return form({'nsform': ns}, 'machines/machine.html', request)

@login_required
@permission_required('infra')
def edit_ns(request, nsid):
    try:
        ns_instance = Ns.objects.get(pk=nsid)
    except Ns.DoesNotExist:
        messages.error(request, u"Entrée inexistante" )
        return redirect("/machines/index_extension/")
    ns = NsForm(request.POST or None, instance=ns_instance)
    if ns.is_valid():
        with transaction.atomic(), reversion.create_revision():
            ns.save()
            reversion.set_user(request.user)
            reversion.set_comment("Champs modifié(s) : %s" % ', '.join(field for field in ns.changed_data))
        messages.success(request, "Ns modifié")
        return redirect("/machines/index_extension/")
    return form({'nsform': ns}, 'machines/machine.html', request)

@login_required
@permission_required('infra')
def del_ns(request):
    ns = DelNsForm(request.POST or None)
    if ns.is_valid():
        ns_dels = ns.cleaned_data['ns']
        for ns_del in ns_dels:
            try:
                with transaction.atomic(), reversion.create_revision():
                    ns_del.delete()
                    reversion.set_user(request.user)
                messages.success(request, "Le ns a été supprimée")
            except ProtectedError:
                messages.error(request, "Erreur le Ns suivant %s ne peut être supprimé" % ns_del)
        return redirect("/machines/index_extension")
    return form({'nsform': ns}, 'machines/machine.html', request)

@login_required
@permission_required('infra')
def add_txt(request):
    txt = TxtForm(request.POST or None)
    if txt.is_valid():
        with transaction.atomic(), reversion.create_revision():
            txt.save()
            reversion.set_user(request.user)
            reversion.set_comment("Création")
        messages.success(request, "Cet enregistrement text a été ajouté")
        return redirect("/machines/index_extension")
    return form({'txtform': txt}, 'machines/machine.html', request)

@login_required
@permission_required('infra')
def edit_txt(request, txtid):
    try:
        txt_instance = Text.objects.get(pk=txtid)
    except Text.DoesNotExist:
        messages.error(request, u"Entrée inexistante" )
        return redirect("/machines/index_extension/")
    txt = TxtForm(request.POST or None, instance=txt_instance)
    if txt.is_valid():
        with transaction.atomic(), reversion.create_revision():
            txt.save()
            reversion.set_user(request.user)
            reversion.set_comment("Champs modifié(s) : %s" % ', '.join(field for field in txt.changed_data))
        messages.success(request, "Txt modifié")
        return redirect("/machines/index_extension/")
    return form({'txtform': txt}, 'machines/machine.html', request)

@login_required
@permission_required('infra')
def del_txt(request):
    txt = DelTxtForm(request.POST or None)
    if txt.is_valid():
        txt_dels = txt.cleaned_data['txt']
        for txt_del in txt_dels:
            try:
                with transaction.atomic(), reversion.create_revision():
                    txt_del.delete()
                    reversion.set_user(request.user)
                messages.success(request, "Le txt a été supprimé")
            except ProtectedError:
                messages.error(request, "Erreur le Txt suivant %s ne peut être supprimé" % txt_del)
        return redirect("/machines/index_extension")
    return form({'txtform': txt}, 'machines/machine.html', request)

@login_required
def add_alias(request, interfaceid):
    try:
        interface = Interface.objects.get(pk=interfaceid)
    except Interface.DoesNotExist:
        messages.error(request, u"Interface inexistante" )
        return redirect("/machines")
    if not request.user.has_perms(('cableur',)):
        options, created = OptionalMachine.objects.get_or_create()
        max_lambdauser_aliases = options.max_lambdauser_aliases
        if interface.machine.user != request.user:
            messages.error(request, "Vous ne pouvez pas ajouter un alias à une machine d'un autre user que vous sans droit")
            return redirect("/users/profil/" + str(request.user.id))
        if Domain.objects.filter(cname__in=Domain.objects.filter(interface_parent__in=interface.machine.user.user_interfaces())).count() >= max_lambdauser_aliases:
            messages.error(request, "Vous avez atteint le maximum d'alias autorisées que vous pouvez créer vous même (%s) " % max_lambdauser_aliases)
            return redirect("/users/profil/" + str(request.user.id))
    alias = AliasForm(request.POST or None, infra=request.user.has_perms(('infra',)))
    if alias.is_valid():
        alias = alias.save(commit=False)
        alias.cname = interface.domain
        with transaction.atomic(), reversion.create_revision():
            alias.save()
            reversion.set_user(request.user)
            reversion.set_comment("Création")
        messages.success(request, "Cet alias a été ajouté")
        return redirect("/machines/index_alias/" + str(interfaceid))
    return form({'aliasform': alias}, 'machines/machine.html', request)

@login_required
def edit_alias(request, aliasid):
    try:
        alias_instance = Domain.objects.get(pk=aliasid)
    except Domain.DoesNotExist:
        messages.error(request, u"Entrée inexistante" )
        return redirect("/machines/index_extension/")
    if not request.user.has_perms(('cableur',)) and alias_instance.cname.interface_parent.machine.user != request.user:
        messages.error(request, "Vous ne pouvez pas ajouter un alias à une machine d'un autre user que vous sans droit")
        return redirect("/users/profil/" + str(request.user.id))
    alias = AliasForm(request.POST or None, instance=alias_instance, infra=request.user.has_perms(('infra',)))
    if alias.is_valid():
        with transaction.atomic(), reversion.create_revision():
            alias_instance = alias.save()
            reversion.set_user(request.user)
            reversion.set_comment("Champs modifié(s) : %s" % ', '.join(field for field in alias.changed_data))
        messages.success(request, "Alias modifié")
        return redirect("/machines/index_alias/" + str(alias_instance.cname.interface_parent.id))
    return form({'aliasform': alias}, 'machines/machine.html', request)

@login_required
def del_alias(request, interfaceid):
    try:
        interface = Interface.objects.get(pk=interfaceid)
    except Interface.DoesNotExist:
        messages.error(request, u"Interface inexistante" )
        return redirect("/machines")
    if not request.user.has_perms(('cableur',)) and interface.machine.user != request.user:
        messages.error(request, "Vous ne pouvez pas ajouter un alias à une machine d'un autre user que vous sans droit")
        return redirect("/users/profil/" + str(request.user.id))
    alias = DelAliasForm(request.POST or None, interface=interface)
    if alias.is_valid():
        alias_dels = alias.cleaned_data['alias']
        for alias_del in alias_dels:
            try:
                with transaction.atomic(), reversion.create_revision():
                    alias_del.delete()
                    reversion.set_user(request.user)
                messages.success(request, "L'alias %s a été supprimé" % alias_del)
            except ProtectedError:
                messages.error(request, "Erreur l'alias suivant %s ne peut être supprimé" % alias_del)
        return redirect("/machines/index_alias/" + str(interfaceid))
    return form({'aliasform': alias}, 'machines/machine.html', request)


@login_required
@permission_required('infra')
def add_service(request):
    service = ServiceForm(request.POST or None)
    if service.is_valid():
        with transaction.atomic(), reversion.create_revision():
            service.save()
            reversion.set_user(request.user)
            reversion.set_comment("Création")
        messages.success(request, "Cet enregistrement service a été ajouté")
        return redirect("/machines/index_service")
    return form({'serviceform': service}, 'machines/machine.html', request)

@login_required
@permission_required('infra')
def edit_service(request, serviceid):
    try:
        service_instance = Service.objects.get(pk=serviceid)
    except Ns.DoesNotExist:
        messages.error(request, u"Entrée inexistante" )
        return redirect("/machines/index_extension/")
    service = ServiceForm(request.POST or None, instance=service_instance)
    if service.is_valid():
        with transaction.atomic(), reversion.create_revision():
            service.save()
            reversion.set_user(request.user)
            reversion.set_comment("Champs modifié(s) : %s" % ', '.join(field for field in service.changed_data))
        messages.success(request, "Service modifié")
        return redirect("/machines/index_service/")
    return form({'serviceform': service}, 'machines/machine.html', request)

@login_required
@permission_required('infra')
def del_service(request):
    service = DelServiceForm(request.POST or None)
    if service.is_valid():
        service_dels = service.cleaned_data['service']
        for service_del in service_dels:
            try:
                with transaction.atomic(), reversion.create_revision():
                    service_del.delete()
                    reversion.set_user(request.user)
                messages.success(request, "Le service a été supprimée")
            except ProtectedError:
                messages.error(request, "Erreur le service suivant %s ne peut être supprimé" % service_del)
        return redirect("/machines/index_service")
    return form({'serviceform': service}, 'machines/machine.html', request)

@login_required
@permission_required('infra')
def add_vlan(request):
    vlan = VlanForm(request.POST or None)
    if vlan.is_valid():
        with transaction.atomic(), reversion.create_revision():
            vlan.save()
            reversion.set_user(request.user)
            reversion.set_comment("Création")
        messages.success(request, "Cet enregistrement vlan a été ajouté")
        return redirect("/machines/index_vlan")
    return form({'vlanform': vlan}, 'machines/machine.html', request)

@login_required
@permission_required('infra')
def edit_vlan(request, vlanid):
    try:
        vlan_instance = Vlan.objects.get(pk=vlanid)
    except Vlan.DoesNotExist:
        messages.error(request, u"Entrée inexistante" )
        return redirect("/machines/index_vlan/")
    vlan = VlanForm(request.POST or None, instance=vlan_instance)
    if vlan.is_valid():
        with transaction.atomic(), reversion.create_revision():
            vlan.save()
            reversion.set_user(request.user)
            reversion.set_comment("Champs modifié(s) : %s" % ', '.join(field for field in vlan.changed_data))
        messages.success(request, "Vlan modifié")
        return redirect("/machines/index_vlan/")
    return form({'vlanform': vlan}, 'machines/machine.html', request)

@login_required
@permission_required('infra')
def del_vlan(request):
    vlan = DelVlanForm(request.POST or None)
    if vlan.is_valid():
        vlan_dels = vlan.cleaned_data['vlan']
        for vlan_del in vlan_dels:
            try:
                with transaction.atomic(), reversion.create_revision():
                    vlan_del.delete()
                    reversion.set_user(request.user)
                messages.success(request, "Le vlan a été supprimée")
            except ProtectedError:
                messages.error(request, "Erreur le Vlan suivant %s ne peut être supprimé" % vlan_del)
        return redirect("/machines/index_vlan")
    return form({'vlanform': vlan}, 'machines/machine.html', request)

@login_required
@permission_required('infra')
def add_nas(request):
    nas = NasForm(request.POST or None)
    if nas.is_valid():
        with transaction.atomic(), reversion.create_revision():
            nas.save()
            reversion.set_user(request.user)
            reversion.set_comment("Création")
        messages.success(request, "Cet enregistrement nas a été ajouté")
        return redirect("/machines/index_nas")
    return form({'nasform': nas}, 'machines/machine.html', request)

@login_required
@permission_required('infra')
def edit_nas(request, nasid):
    try:
        nas_instance = Nas.objects.get(pk=nasid)
    except Nas.DoesNotExist:
        messages.error(request, u"Entrée inexistante" )
        return redirect("/machines/index_nas/")
    nas = NasForm(request.POST or None, instance=nas_instance)
    if nas.is_valid():
        with transaction.atomic(), reversion.create_revision():
            nas.save()
            reversion.set_user(request.user)
            reversion.set_comment("Champs modifié(s) : %s" % ', '.join(field for field in nas.changed_data))
        messages.success(request, "Nas modifié")
        return redirect("/machines/index_nas/")
    return form({'nasform': nas}, 'machines/machine.html', request)

@login_required
@permission_required('infra')
def del_nas(request):
    nas = DelNasForm(request.POST or None)
    if nas.is_valid():
        nas_dels = nas.cleaned_data['nas']
        for nas_del in nas_dels:
            try:
                with transaction.atomic(), reversion.create_revision():
                    nas_del.delete()
                    reversion.set_user(request.user)
                messages.success(request, "Le nas a été supprimé")
            except ProtectedError:
                messages.error(request, "Erreur le Nas suivant %s ne peut être supprimé" % nas_del)
        return redirect("/machines/index_nas")
    return form({'nasform': nas}, 'machines/machine.html', request)

@login_required
@permission_required('cableur')
def index(request):
    options, created = GeneralOption.objects.get_or_create()
    pagination_large_number = options.pagination_large_number
    machines_list = Machine.objects.select_related('user').prefetch_related('interface_set__domain__extension').prefetch_related('interface_set__ipv4__ip_type').prefetch_related('interface_set__type__ip_type__extension').prefetch_related('interface_set__domain__related_domain__extension').order_by('pk')
    paginator = Paginator(machines_list, pagination_large_number)
    page = request.GET.get('page')
    try:
        machines_list = paginator.page(page)
    except PageNotAnInteger:
        # If page is not an integer, deliver first page.
        machines_list = paginator.page(1)
    except EmptyPage:
        # If page is out of range (e.g. 9999), deliver last page of results.
        machines_list = paginator.page(paginator.num_pages)
    return render(request, 'machines/index.html', {'machines_list': machines_list})

@login_required
@permission_required('cableur')
def index_iptype(request):
    iptype_list = IpType.objects.select_related('extension').select_related('vlan').order_by('type')
    return render(request, 'machines/index_iptype.html', {'iptype_list':iptype_list})

@login_required
@permission_required('cableur')
def index_vlan(request):
    vlan_list = Vlan.objects.prefetch_related('iptype_set').order_by('vlan_id')
    return render(request, 'machines/index_vlan.html', {'vlan_list':vlan_list})

@login_required
@permission_required('cableur')
def index_machinetype(request):
    machinetype_list = MachineType.objects.select_related('ip_type').order_by('type')
    return render(request, 'machines/index_machinetype.html', {'machinetype_list':machinetype_list})

@login_required
@permission_required('cableur')
def index_nas(request):
    nas_list = Nas.objects.select_related('machine_type').select_related('nas_type').order_by('name')
    return render(request, 'machines/index_nas.html', {'nas_list':nas_list})

@login_required
@permission_required('cableur')
def index_extension(request):
    extension_list = Extension.objects.select_related('origin').order_by('name')
    mx_list = Mx.objects.order_by('zone').select_related('zone').select_related('name__extension')
    ns_list = Ns.objects.order_by('zone').select_related('zone').select_related('ns__extension')
    text_list = Text.objects.all().select_related('zone')
    return render(request, 'machines/index_extension.html', {'extension_list':extension_list, 'mx_list': mx_list, 'ns_list': ns_list, 'text_list' : text_list})

@login_required
def index_alias(request, interfaceid):
    try:
        interface = Interface.objects.get(pk=interfaceid)
    except Interface.DoesNotExist:
        messages.error(request, u"Interface inexistante" )
        return redirect("/machines")
    if not request.user.has_perms(('cableur',)) and interface.machine.user != request.user:
        messages.error(request, "Vous ne pouvez pas éditer une machine d'un autre user que vous sans droit")
        return redirect("/users/profil/" + str(request.user.id))
    alias_list = Domain.objects.filter(cname=Domain.objects.filter(interface_parent=interface)).order_by('name')
    return render(request, 'machines/index_alias.html', {'alias_list':alias_list, 'interface_id': interfaceid})

@login_required
@permission_required('cableur')
def index_service(request):
    service_list = Service.objects.prefetch_related('service_link_set__server__domain__extension').all()
    servers_list = Service_link.objects.select_related('server__domain__extension').select_related('service').all()
    return render(request, 'machines/index_service.html', {'service_list':service_list, 'servers_list':servers_list})

@login_required
def history(request, object, id):
    if object == 'machine':
        try:
             object_instance = Machine.objects.get(pk=id)
        except Machine.DoesNotExist:
             messages.error(request, "Machine inexistante")
             return redirect("/machines/")
        if not request.user.has_perms(('cableur',)) and object_instance.user != request.user:
             messages.error(request, "Vous ne pouvez pas afficher l'historique d'une machine d'un autre user que vous sans droit cableur")
             return redirect("/users/profil/" + str(request.user.id))
    elif object == 'interface':
        try:
             object_instance = Interface.objects.get(pk=id)
        except Interface.DoesNotExist:
             messages.error(request, "Interface inexistante")
             return redirect("/machines/")
        if not request.user.has_perms(('cableur',)) and object_instance.machine.user != request.user:
             messages.error(request, "Vous ne pouvez pas afficher l'historique d'une interface d'un autre user que vous sans droit cableur")
             return redirect("/users/profil/" + str(request.user.id))
    elif object == 'alias':
        try:
             object_instance = Domain.objects.get(pk=id)
        except Domain.DoesNotExist:
             messages.error(request, "Alias inexistant")
             return redirect("/machines/")
        if not request.user.has_perms(('cableur',)) and object_instance.cname.interface_parent.machine.user != request.user:
             messages.error(request, "Vous ne pouvez pas afficher l'historique d'un alias d'un autre user que vous sans droit cableur")
             return redirect("/users/profil/" + str(request.user.id))
    elif object == 'machinetype' and request.user.has_perms(('cableur',)):
        try:
             object_instance = MachineType.objects.get(pk=id)
        except MachineType.DoesNotExist:
             messages.error(request, "Type de machine inexistant")
             return redirect("/machines/")
    elif object == 'iptype' and request.user.has_perms(('cableur',)):
        try:
             object_instance = IpType.objects.get(pk=id)
        except IpType.DoesNotExist:
             messages.error(request, "Type d'ip inexistant")
             return redirect("/machines/")
    elif object == 'extension' and request.user.has_perms(('cableur',)):
        try:
             object_instance = Extension.objects.get(pk=id)
        except Extension.DoesNotExist:
             messages.error(request, "Extension inexistante")
             return redirect("/machines/")
    elif object == 'mx' and request.user.has_perms(('cableur',)):
        try:
             object_instance = Mx.objects.get(pk=id)
        except Mx.DoesNotExist:
             messages.error(request, "Mx inexistant")
             return redirect("/machines/")
    elif object == 'txt' and request.user.has_perms(('cableur',)):
        try:
             object_instance = Text.objects.get(pk=id)
        except Text.DoesNotExist:
             messages.error(request, "Txt inexistant")
             return redirect("/machines/")
    elif object == 'ns' and request.user.has_perms(('cableur',)):
        try:
             object_instance = Ns.objects.get(pk=id)
        except Ns.DoesNotExist:
             messages.error(request, "Ns inexistant")
             return redirect("/machines/")
    elif object == 'service' and request.user.has_perms(('cableur',)):
        try:
             object_instance = Service.objects.get(pk=id)
        except Service.DoesNotExist:
             messages.error(request, "Service inexistant")
             return redirect("/machines/")
    elif object == 'vlan' and request.user.has_perms(('cableur',)):
        try:
             object_instance = Vlan.objects.get(pk=id)
        except Vlan.DoesNotExist:
             messages.error(request, "Vlan inexistant")
             return redirect("/machines/")
    elif object == 'nas' and request.user.has_perms(('cableur',)):
        try:
             object_instance = Nas.objects.get(pk=id)
        except Nas.DoesNotExist:
             messages.error(request, "Nas inexistant")
             return redirect("/machines/")
    else:
        messages.error(request, "Objet  inconnu")
        return redirect("/machines/")
    options, created = GeneralOption.objects.get_or_create()
    pagination_number = options.pagination_number
    reversions = Version.objects.get_for_object(object_instance)
    paginator = Paginator(reversions, pagination_number)
    page = request.GET.get('page')
    try:
        reversions = paginator.page(page)
    except PageNotAnInteger:
        # If page is not an integer, deliver first page.
        reversions = paginator.page(1)
    except EmptyPage:
        # If page is out of range (e.g. 9999), deliver last page of results.
        reversions = paginator.page(paginator.num_pages)
    return render(request, 're2o/history.html', {'reversions': reversions, 'object': object_instance})


@login_required
@permission_required('cableur')
def index_portlist(request):
    port_list = OuverturePortList.objects.prefetch_related('ouvertureport_set').prefetch_related('interface_set').order_by('name')
    return render(request, "machines/index_portlist.html", {'port_list':port_list})

@login_required
@permission_required('bureau')
def edit_portlist(request, pk):
    try:
        port_list_instance = OuverturePortList.objects.get(pk=pk)
    except OuverturePortList.DoesNotExist:
        messages.error(request, "Liste de ports inexistante")
        return redirect("/machines/index_portlist/")
    port_list = EditOuverturePortListForm(request.POST or None, instance=port_list_instance)
    port_formset = modelformset_factory(
            OuverturePort,
            fields=('begin','end','protocole','io'),
            extra=0,
            can_delete=True,
	    min_num=1,
	    validate_min=True,
    )(request.POST or None, queryset=port_list_instance.ouvertureport_set.all())
    if port_list.is_valid() and port_formset.is_valid():
        pl = port_list.save()
        instances = port_formset.save(commit=False)
        for to_delete in port_formset.deleted_objects:
            to_delete.delete()
        for port in instances:
            port.port_list = pl
            port.save()
        messages.success(request, "Liste de ports modifiée")
        return redirect("/machines/index_portlist/")
    return form({'port_list' : port_list, 'ports' : port_formset}, 'machines/edit_portlist.html', request)

@login_required
@permission_required('bureau')
def del_portlist(request, pk):
    try:
        port_list_instance = OuverturePortList.objects.get(pk=pk)
    except OuverturePortList.DoesNotExist:
        messages.error(request, "Liste de ports inexistante")
        return redirect("/machines/index_portlist/")
    if port_list_instance.interface_set.all():
        messages.error(request, "Cette liste de ports est utilisée")
        return redirect("/machines/index_portlist/")
    port_list_instance.delete()
    messages.success(request, "La liste de ports a été supprimée")
    return redirect("/machines/index_portlist/")

@login_required
@permission_required('bureau')
def add_portlist(request):
    port_list = EditOuverturePortListForm(request.POST or None)
    port_formset = modelformset_factory(
            OuverturePort,
            fields=('begin','end','protocole','io'),
            extra=0,
            can_delete=True,
	    min_num=1,
	    validate_min=True,
    )(request.POST or None, queryset=OuverturePort.objects.none())
    if port_list.is_valid() and port_formset.is_valid():
        pl = port_list.save()
        instances = port_formset.save(commit=False)
        for to_delete in port_formset.deleted_objects:
            to_delete.delete()
        for port in instances:
            port.port_list = pl
            port.save()
        messages.success(request, "Liste de ports créée")
        return redirect("/machines/index_portlist/")
    return form({'port_list' : port_list, 'ports' : port_formset}, 'machines/edit_portlist.html', request)
    port_list = EditOuverturePortListForm(request.POST or None)
    if port_list.is_valid():
        port_list.save()
        messages.success(request, "Liste de ports créée")
        return redirect("/machines/index_portlist/")
    return form({'machineform' : port_list}, 'machines/machine.html', request)

@login_required
@permission_required('cableur')
def configure_ports(request, pk):
    try:
        interface_instance = Interface.objects.get(pk=pk)
    except Interface.DoesNotExist:
        messages.error(request, u"Interface inexistante" )
        return redirect("/machines")
    if not interface_instance.may_have_port_open():
        messages.error(request, "Attention, l'ipv4 n'est pas publique, l'ouverture n'aura pas d'effet en v4")
    interface = EditOuverturePortConfigForm(request.POST or None, instance=interface_instance)
    if interface.is_valid():
        interface.save()
        messages.success(request, "Configuration des ports mise à jour.")
        return redirect("/machines/")
    return form({'interfaceform' : interface}, 'machines/machine.html', request)

""" Framework Rest """

class JSONResponse(HttpResponse):
    def __init__(self, data, **kwargs):
        content = JSONRenderer().render(data)
        kwargs['content_type'] = 'application/json'
        super(JSONResponse, self).__init__(content, **kwargs)

@csrf_exempt
@login_required
@permission_required('serveur')
def mac_ip_list(request):
    interfaces = all_active_assigned_interfaces()
    seria = InterfaceSerializer(interfaces, many=True)
    return seria.data

@csrf_exempt
@login_required
@permission_required('serveur')
def full_mac_ip_list(request):
    interfaces = all_active_assigned_interfaces()
    seria = FullInterfaceSerializer(interfaces, many=True)
    return seria.data

@csrf_exempt
@login_required
@permission_required('serveur')
def alias(request):
    alias = Domain.objects.filter(interface_parent=None).filter(cname__in=Domain.objects.filter(interface_parent__in=Interface.objects.exclude(ipv4=None))).select_related('extension').select_related('cname__extension')
    seria = DomainSerializer(alias, many=True)
    return JSONResponse(seria.data)

@csrf_exempt
@login_required
@permission_required('serveur')
def corresp(request):
    type = IpType.objects.all().select_related('extension')
    seria = TypeSerializer(type, many=True)
    return JSONResponse(seria.data)

@csrf_exempt
@login_required
@permission_required('serveur')
def mx(request):
    mx = Mx.objects.all().select_related('zone').select_related('name__extension')
    seria = MxSerializer(mx, many=True)
    return JSONResponse(seria.data)

@csrf_exempt
@login_required
@permission_required('serveur')
def text(request):
    text = Text.objects.all().select_related('zone')
    seria = TextSerializer(text, many=True)
    return JSONResponse(seria.data)

@csrf_exempt
@login_required
@permission_required('serveur')
def ns(request):
    ns = Ns.objects.exclude(ns__in=Domain.objects.filter(interface_parent__in=Interface.objects.filter(ipv4=None))).select_related('zone').select_related('ns__extension')
    seria = NsSerializer(ns, many=True)
    return JSONResponse(seria.data)

@csrf_exempt
@login_required
@permission_required('serveur')
def zones(request):
    zones = Extension.objects.all().select_related('origin')
    seria = ExtensionSerializer(zones, many=True)
    return JSONResponse(seria.data)

@csrf_exempt
@login_required
@permission_required('serveur')
def mac_ip(request):
    seria = mac_ip_list(request)
    return JSONResponse(seria)

@csrf_exempt
@login_required
@permission_required('serveur')
def mac_ip_dns(request):
    seria = full_mac_ip_list(request)
    return JSONResponse(seria)

@csrf_exempt
@login_required
@permission_required('serveur')
def service_servers(request):
    service_link = Service_link.objects.all().select_related('server__domain').select_related('service')
    seria = ServiceServersSerializer(service_link, many=True)
    return JSONResponse(seria.data)

@csrf_exempt
@login_required
@permission_required('serveur')
def regen_achieved(request):
    obj = Service_link.objects.filter(service__in=Service.objects.filter(service_type=request.POST['service']), server__in=Interface.objects.filter(domain__in=Domain.objects.filter(name=request.POST['server'])))
    if obj:
        obj.first().done_regen()
    return HttpResponse("Ok")
<|MERGE_RESOLUTION|>--- conflicted
+++ resolved
@@ -54,34 +54,9 @@
 from .models import IpType, Machine, Interface, IpList, MachineType, Extension, Mx, Ns, Domain, Service, Service_link, Vlan, Nas, Text, OuverturePortList, OuverturePort
 from users.models import User
 from preferences.models import GeneralOption, OptionalMachine
-<<<<<<< HEAD
 from re2o.templatetags.massive_bootstrap_form import hidden_id, input_id
-
-def all_active_interfaces():
-    """Renvoie l'ensemble des machines autorisées à sortir sur internet """
-    return Interface.objects.filter(machine__in=Machine.objects.filter(user__in=all_has_access()).filter(active=True)).select_related('domain').select_related('machine').select_related('type').select_related('ipv4').select_related('domain__extension').select_related('ipv4__ip_type').distinct()
-
-def all_active_assigned_interfaces():
-    """ Renvoie l'ensemble des machines qui ont une ipv4 assignées et disposant de l'accès internet"""
-    return all_active_interfaces().filter(ipv4__isnull=False)
-
-def all_active_interfaces_count():
-    """ Version light seulement pour compter"""
-    return Interface.objects.filter(machine__in=Machine.objects.filter(user__in=all_has_access()).filter(active=True))
-
-def all_active_assigned_interfaces_count():
-    """ Version light seulement pour compter"""
-    return all_active_interfaces_count().filter(ipv4__isnull=False)
-
-def form(ctx, template, request):
-    c = ctx
-    c.update(csrf(request))
-    return render(request, template, c)
-=======
-from re2o.templatetags.bootstrap_form_typeahead import hidden_id, input_id
 from re2o.utils import all_active_assigned_interfaces, all_has_access
 from re2o.views import form
->>>>>>> 12637841
 
 def f_type_id( is_type_tt ):
     """ The id that will be used in HTML to store the value of the field
