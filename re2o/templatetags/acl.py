--- conflicted
+++ resolved
@@ -79,68 +79,6 @@
 
 register = template.Library()
 
-<<<<<<< HEAD
-MODEL_NAME = {
-    # cotisations
-    'Facture': cotisations.models.Facture,
-    'Vente': cotisations.models.Vente,
-    'Article': cotisations.models.Article,
-    'Banque': cotisations.models.Banque,
-    'Paiement': cotisations.models.Paiement,
-    'Cotisation': cotisations.models.Cotisation,
-    # machines
-    'Machine': machines.models.Machine,
-    'MachineType': machines.models.MachineType,
-    'IpType': machines.models.IpType,
-    'Vlan': machines.models.Vlan,
-    'Nas': machines.models.Nas,
-    'SOA': machines.models.SOA,
-    'Extension': machines.models.Extension,
-    'Mx': machines.models.Mx,
-    'Ns': machines.models.Ns,
-    'Txt': machines.models.Txt,
-    'DName': machines.models.DName,
-    'Srv': machines.models.Srv,
-    'Interface': machines.models.Interface,
-    'Domain': machines.models.Domain,
-    'IpList': machines.models.IpList,
-    'Ipv6List': machines.models.Ipv6List,
-    'machines.Service': machines.models.Service,
-    'Service_link': machines.models.Service_link,
-    'OuverturePortList': machines.models.OuverturePortList,
-    'OuverturePort': machines.models.OuverturePort,
-    # preferences
-    'OptionalUser': preferences.models.OptionalUser,
-    'OptionalMachine': preferences.models.OptionalMachine,
-    'OptionalTopologie': preferences.models.OptionalTopologie,
-    'GeneralOption': preferences.models.GeneralOption,
-    'preferences.Service': preferences.models.Service,
-    'AssoOption': preferences.models.AssoOption,
-    'MailMessageOption': preferences.models.MailMessageOption,
-    # topologie
-    'Stack': topologie.models.Stack,
-    'Switch': topologie.models.Switch,
-    'AccessPoint': topologie.models.AccessPoint,
-    'ModelSwitch': topologie.models.ModelSwitch,
-    'ConstructorSwitch': topologie.models.ConstructorSwitch,
-    'Port': topologie.models.Port,
-    'Room': topologie.models.Room,
-    'Building': topologie.models.Building,
-    'SwitchBay': topologie.models.SwitchBay,
-    # users
-    'User': users.models.User,
-    'Adherent': users.models.Adherent,
-    'Club': users.models.Club,
-    'ServiceUser': users.models.ServiceUser,
-    'School': users.models.School,
-    'ListRight': users.models.ListRight,
-    'ListShell': users.models.ListShell,
-    'Ban': users.models.Ban,
-    'Whitelist': users.models.Whitelist,
-}
-
-=======
->>>>>>> 9be8ca1c
 
 def get_model(model_name):
     """Retrieve the model object from its name"""
