--- conflicted
+++ resolved
@@ -50,13 +50,8 @@
 from topologie.forms import AddPortForm, EditRoomForm, StackForm
 from users.views import form
 
-<<<<<<< HEAD
 from machines.forms import AliasForm, NewMachineForm, EditMachineForm, EditInterfaceForm, AddInterfaceForm
 from machines.views import generate_ipv4_bft_param
-=======
-from machines.forms import AliasForm, NewMachineForm, EditMachineForm
-from machines.forms import EditInterfaceForm, AddInterfaceForm
->>>>>>> dc3096a3
 from preferences.models import AssoOption, GeneralOption
 
 
@@ -265,21 +260,6 @@
 def new_stack(request):
     """Ajoute un nouveau stack : stack_id_min, max, et nombre de switches"""
     stack = StackForm(request.POST or None)
-<<<<<<< HEAD
-    #if stack.is_valid():
-    if request.POST:
-        try:
-            with transaction.atomic(), reversion.create_revision():
-                stack.save()
-                reversion.set_user(request.user)
-                reversion.set_comment("Création")
-            messages.success(request, "Stack crée")
-        except:
-            messages.error(request, "Cette stack existe déjà")
-        else:
-            return redirect('/topologie/index_stack')
-    return form({'topoform':stack}, 'topologie/topo.html', request)
-=======
     if stack.is_valid():
         with transaction.atomic(), reversion.create_revision():
             stack.save()
@@ -287,7 +267,6 @@
             reversion.set_comment("Création")
         messages.success(request, "Stack crée")
     return form({'topoform': stack}, 'topologie/topo.html', request)
->>>>>>> dc3096a3
 
 
 @login_required
@@ -402,18 +381,8 @@
             reversion.set_comment("Création")
         messages.success(request, "Le switch a été créé")
         return redirect("/topologie/")
-<<<<<<< HEAD
     i_bft_param = generate_ipv4_bft_param( interface, False )
     return form({'topoform':switch, 'machineform': machine, 'interfaceform': interface, 'domainform': domain, 'i_bft_param': i_bft_param}, 'topologie/switch.html', request)
-=======
-    return form({
-        'topoform': switch,
-        'machineform': machine,
-        'interfaceform': interface,
-        'domainform': domain
-        }, 'topologie/switch.html', request)
-
->>>>>>> dc3096a3
 
 @login_required
 @permission_required('infra')
@@ -473,18 +442,8 @@
                                  )
         messages.success(request, "Le switch a bien été modifié")
         return redirect("/topologie/")
-<<<<<<< HEAD
     i_bft_param = generate_ipv4_bft_param( interface_form, False )
     return form({'topoform':switch_form, 'machineform': machine_form, 'interfaceform': interface_form, 'domainform': domain_form, 'i_bft_param': i_bft_param}, 'topologie/switch.html', request)
-=======
-    return form({
-        'topoform': switch_form,
-        'machineform': machine_form,
-        'interfaceform': interface_form,
-        'domainform': domain_form
-        }, 'topologie/switch.html', request)
-
->>>>>>> dc3096a3
 
 @login_required
 @permission_required('infra')
