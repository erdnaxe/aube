# Re2o est un logiciel d'administration développé initiallement au rezometz. Il
# se veut agnostique au réseau considéré, de manière à être installable en
# quelques clics.
#
# Copyright © 2017  Gabriel Détraz
# Copyright © 2017  Goulven Kermarec
# Copyright © 2017  Augustin Lemesle
#
# This program is free software; you can redistribute it and/or modify
# it under the terms of the GNU General Public License as published by
# the Free Software Foundation; either version 2 of the License, or
# (at your option) any later version.
#
# This program is distributed in the hope that it will be useful,
# but WITHOUT ANY WARRANTY; without even the implied warranty of
# MERCHANTABILITY or FITNESS FOR A PARTICULAR PURPOSE.  See the
# GNU General Public License for more details.
#
# You should have received a copy of the GNU General Public License along
# with this program; if not, write to the Free Software Foundation, Inc.,
# 51 Franklin Street, Fifth Floor, Boston, MA 02110-1301 USA.
"""
Page des vues de l'application topologie

Permet de créer, modifier et supprimer :
- un port (add_port, edit_port, del_port)
- un switch : les vues d'ajout et d'édition font appel aux forms de creation
de switch, mais aussi aux forms de machines.forms (domain, interface et
machine). Le views les envoie et les save en même temps. TODO : rationaliser
et faire que la creation de machines (interfaces, domain etc) soit gérée
coté models et forms de topologie
- une chambre (new_room, edit_room, del_room)
- une stack
- l'historique de tous les objets cités
"""
from __future__ import unicode_literals

from django.urls import reverse
from django.shortcuts import render, redirect
from django.contrib import messages
from django.contrib.auth.decorators import login_required, permission_required
from django.db import IntegrityError
from django.db import transaction
from django.db.models import ProtectedError
from django.core.exceptions import ValidationError
from django.core.paginator import Paginator, EmptyPage, PageNotAnInteger
from reversion import revisions as reversion
from reversion.models import Version

from topologie.models import (
    Switch,
    Port,
    Room,
    Stack,
    ModelSwitch,
    ConstructorSwitch
)
from topologie.forms import EditPortForm, NewSwitchForm, EditSwitchForm
from topologie.forms import (
    AddPortForm,
    EditRoomForm,
    StackForm,
    EditModelSwitchForm, 
    EditConstructorSwitchForm,
    CreatePortsForm
)
from users.views import form
from re2o.utils import SortTable
from machines.forms import (
    DomainForm,
    NewMachineForm,
    EditMachineForm,
    EditInterfaceForm,
    AddInterfaceForm
)
from machines.views import generate_ipv4_mbf_param
from preferences.models import AssoOption, GeneralOption


@login_required
@permission_required('cableur')
def index(request):
    """ Vue d'affichage de tous les swicthes"""
    switch_list = Switch.objects\
        .select_related('switch_interface__domain__extension')\
        .select_related('switch_interface__ipv4')\
        .select_related('switch_interface__domain')\
        .select_related('stack')
    switch_list = SortTable.sort(
        switch_list,
        request.GET.get('col'),
        request.GET.get('order'),
        SortTable.TOPOLOGIE_INDEX
    )
    options, _created = GeneralOption.objects.get_or_create()
    pagination_number = options.pagination_number
    paginator = Paginator(switch_list, pagination_number)
    page = request.GET.get('page')
    try:
        switch_list = paginator.page(page)
    except PageNotAnInteger:
        # If page is not an integer, deliver first page.
        switch_list = paginator.page(1)
    except EmptyPage:
        # If page is out of range (e.g. 9999), deliver last page of results.
        switch_list = paginator.page(paginator.num_pages)
    return render(request, 'topologie/index.html', {
        'switch_list': switch_list
        })


@login_required
@permission_required('cableur')
def history(request, object_name, object_id):
    """ Vue générique pour afficher l'historique complet d'un objet"""
    if object_name == 'switch':
        try:
            object_instance = Switch.objects.get(pk=object_id)
        except Switch.DoesNotExist:
            messages.error(request, "Switch inexistant")
            return redirect(reverse('topologie:index'))
    elif object_name == 'port':
        try:
            object_instance = Port.objects.get(pk=object_id)
        except Port.DoesNotExist:
            messages.error(request, "Port inexistant")
            return redirect(reverse('topologie:index'))
    elif object_name == 'room':
        try:
            object_instance = Room.objects.get(pk=object_id)
        except Room.DoesNotExist:
            messages.error(request, "Chambre inexistante")
            return redirect(reverse('topologie:index'))
    elif object_name == 'stack':
        try:
            object_instance = Stack.objects.get(pk=object_id)
        except Room.DoesNotExist:
            messages.error(request, "Stack inexistante")
<<<<<<< HEAD
            return redirect(reverse('topologie:index'))
=======
            return redirect("/topologie/")
    elif object_name == 'model_switch':
        try:
            object_instance = ModelSwitch.objects.get(pk=object_id)
        except ModelSwitch.DoesNotExist:
            messages.error(request, "SwitchModel inexistant")
            return redirect("/topologie/")
    elif object_name == 'constructor_switch':
        try:
            object_instance = ConstructorSwitch.objects.get(pk=object_id)
        except ConstructorSwitch.DoesNotExist:
            messages.error(request, "SwitchConstructor inexistant")
            return redirect("/topologie/")
>>>>>>> 3ace31e2
    else:
        messages.error(request, "Objet  inconnu")
        return redirect(reverse('topologie:index'))
    options, _created = GeneralOption.objects.get_or_create()
    pagination_number = options.pagination_number
    reversions = Version.objects.get_for_object(object_instance)
    paginator = Paginator(reversions, pagination_number)
    page = request.GET.get('page')
    try:
        reversions = paginator.page(page)
    except PageNotAnInteger:
        # If page is not an integer, deliver first page.
        reversions = paginator.page(1)
    except EmptyPage:
        # If page is out of range (e.g. 9999), deliver last page of results.
        reversions = paginator.page(paginator.num_pages)
    return render(request, 're2o/history.html', {
        'reversions': reversions,
        'object': object_instance
        })


@login_required
@permission_required('cableur')
def index_port(request, switch_id):
    """ Affichage de l'ensemble des ports reliés à un switch particulier"""
    try:
        switch = Switch.objects.get(pk=switch_id)
    except Switch.DoesNotExist:
        messages.error(request, u"Switch inexistant")
        return redirect(reverse('topologie:index'))
    port_list = Port.objects.filter(switch=switch)\
        .select_related('room')\
        .select_related('machine_interface__domain__extension')\
        .select_related('machine_interface__machine__user')\
        .select_related(
            'related__switch__switch_interface__domain__extension'
        )\
        .select_related('switch')
    port_list = SortTable.sort(
        port_list,
        request.GET.get('col'),
        request.GET.get('order'),
        SortTable.TOPOLOGIE_INDEX_PORT
    )
    return render(request, 'topologie/index_p.html', {
        'port_list': port_list,
        'id_switch': switch_id,
        'nom_switch': switch
        })


@login_required
@permission_required('cableur')
def index_room(request):
    """ Affichage de l'ensemble des chambres"""
    room_list = Room.objects
    room_list = SortTable.sort(
        room_list,
        request.GET.get('col'),
        request.GET.get('order'),
        SortTable.TOPOLOGIE_INDEX_ROOM
    )
    options, _created = GeneralOption.objects.get_or_create()
    pagination_number = options.pagination_number
    paginator = Paginator(room_list, pagination_number)
    page = request.GET.get('page')
    try:
        room_list = paginator.page(page)
    except PageNotAnInteger:
        # If page is not an integer, deliver first page.
        room_list = paginator.page(1)
    except EmptyPage:
        # If page is out of range (e.g. 9999), deliver last page of results.
        room_list = paginator.page(paginator.num_pages)
    return render(request, 'topologie/index_room.html', {
        'room_list': room_list
        })


@login_required
@permission_required('infra')
def index_stack(request):
    """Affichage de la liste des stacks (affiche l'ensemble des switches)"""
    stack_list = Stack.objects\
        .prefetch_related('switch_set__switch_interface__domain__extension')
    stack_list = SortTable.sort(
        stack_list,
        request.GET.get('col'),
        request.GET.get('order'),
        SortTable.TOPOLOGIE_INDEX_STACK
    )
    return render(request, 'topologie/index_stack.html', {
        'stack_list': stack_list
        })


@login_required
@permission_required('cableur')
def index_model_switch(request):
    """ Affichage de l'ensemble des modèles de switches"""
    model_switch_list = ModelSwitch.objects
    constructor_switch_list = ConstructorSwitch.objects
    model_switch_list = SortTable.sort(
        model_switch_list,
        request.GET.get('col'),
        request.GET.get('order'),
        SortTable.TOPOLOGIE_INDEX_MODEL_SWITCH
    )
    constructor_switch_list = SortTable.sort(
        constructor_switch_list,
        request.GET.get('col'),
        request.GET.get('order'),
        SortTable.TOPOLOGIE_INDEX_CONSTRUCTOR_SWITCH
    )
    return render(request, 'topologie/index_model_switch.html', {
        'model_switch_list': model_switch_list,
        'constructor_switch_list': constructor_switch_list,
        })


@login_required
@permission_required('infra')
def new_port(request, switch_id):
    """ Nouveau port"""
    try:
        switch = Switch.objects.get(pk=switch_id)
    except Switch.DoesNotExist:
        messages.error(request, u"Switch inexistant")
        return redirect(reverse('topologie:index'))
    port = AddPortForm(request.POST or None)
    if port.is_valid():
        port = port.save(commit=False)
        port.switch = switch
        try:
            with transaction.atomic(), reversion.create_revision():
                port.save()
                reversion.set_user(request.user)
                reversion.set_comment("Création")
            messages.success(request, "Port ajouté")
        except IntegrityError:
            messages.error(request, "Ce port existe déjà")
        return redirect(reverse(
            'topologie:index-port', 
            kwargs={'switch_id':switch_id}
            ))
    return form({'topoform': port}, 'topologie/topo.html', request)


@login_required
@permission_required('infra')
def edit_port(request, port_id):
    """ Edition d'un port. Permet de changer le switch parent et
    l'affectation du port"""
    try:
        port_object = Port.objects\
            .select_related('switch__switch_interface__domain__extension')\
            .select_related('machine_interface__domain__extension')\
            .select_related('machine_interface__switch')\
            .select_related('room')\
            .select_related('related')\
            .get(pk=port_id)
    except Port.DoesNotExist:
        messages.error(request, u"Port inexistant")
        return redirect(reverse('topologie:index'))
    port = EditPortForm(request.POST or None, instance=port_object)
    if port.is_valid():
        with transaction.atomic(), reversion.create_revision():
            port.save()
            reversion.set_user(request.user)
            reversion.set_comment("Champs modifié(s) : %s" % ', '.join(
                field for field in port.changed_data
                ))
        messages.success(request, "Le port a bien été modifié")
        return redirect(reverse(
            'topologie:index-port',
            kwargs={'switch_id': str(port_object.switch.id)}
            ))
    return form({'topoform': port}, 'topologie/topo.html', request)


@login_required
@permission_required('infra')
def del_port(request, port_id):
    """ Supprime le port"""
    try:
        port = Port.objects.get(pk=port_id)
    except Port.DoesNotExist:
        messages.error(request, u"Port inexistant")
        return redirect(reverse('topologie:index'))
    if request.method == "POST":
        try:
            with transaction.atomic(), reversion.create_revision():
                port.delete()
                reversion.set_user(request.user)
                reversion.set_comment("Destruction")
                messages.success(request, "Le port a été détruit")
        except ProtectedError:
            messages.error(request, "Le port %s est affecté à un autre objet,\
                impossible de le supprimer" % port)
        return redirect(reverse(
            'topologie:index-port',
            kwargs={'switch_id':str(port.switch.id)
            ))
    return form({'objet': port}, 'topologie/delete.html', request)


@login_required
@permission_required('infra')
def new_stack(request):
    """Ajoute un nouveau stack : stack_id_min, max, et nombre de switches"""
    stack = StackForm(request.POST or None)
    if stack.is_valid():
        with transaction.atomic(), reversion.create_revision():
            stack.save()
            reversion.set_user(request.user)
            reversion.set_comment("Création")
        messages.success(request, "Stack crée")
    return form({'topoform': stack}, 'topologie/topo.html', request)


@login_required
@permission_required('infra')
def edit_stack(request, stack_id):
    """Edition d'un stack (nombre de switches, nom...)"""
    try:
        stack = Stack.objects.get(pk=stack_id)
    except Stack.DoesNotExist:
        messages.error(request, u"Stack inexistante")
        return redirect(reverse('topologie:index-stack'))
    stack = StackForm(request.POST or None, instance=stack)
    if stack.is_valid():
        with transaction.atomic(), reversion.create_revision():
            stack.save()
            reversion.set_user(request.user)
            reversion.set_comment(
                "Champs modifié(s) : %s" % ', '.join(
                    field for field in stack.changed_data
                    )
                )
            return redirect(reverse('topologie:index-stack'))
    return form({'topoform': stack}, 'topologie/topo.html', request)


@login_required
@permission_required('infra')
def del_stack(request, stack_id):
    """Supprime un stack"""
    try:
        stack = Stack.objects.get(pk=stack_id)
    except Stack.DoesNotExist:
        messages.error(request, u"Stack inexistante")
        return redirect(reverse('topologie:index-stack'))
    if request.method == "POST":
        try:
            with transaction.atomic(), reversion.create_revision():
                stack.delete()
                reversion.set_user(request.user)
                reversion.set_comment("Destruction")
                messages.success(request, "La stack a eté détruite")
        except ProtectedError:
            messages.error(request, "La stack %s est affectée à un autre\
                objet, impossible de la supprimer" % stack)
            return redirect(reverse('topologie:index-stack'))
    return form({'objet': stack}, 'topologie/delete.html', request)


@login_required
@permission_required('infra')
def edit_switchs_stack(request, stack_id):
    """Permet d'éditer la liste des switches dans une stack et l'ajouter"""
    try:
        stack = Stack.objects.get(pk=stack_id)
    except Stack.DoesNotExist:
        messages.error(request, u"Stack inexistante")
        return redirect(reverse('topologie:index-stack'))
    if request.method == "POST":
        pass
    else:
        context = {'stack': stack}
        context['switchs_stack'] = stack.switchs_set.all()
        context['switchs_autres'] = Switch.object.filter(stack=None)


@login_required
@permission_required('infra')
def new_switch(request):
    """ Creation d'un switch. Cree en meme temps l'interface et la machine
    associée. Vue complexe. Appelle successivement les 4 models forms
    adaptés : machine, interface, domain et switch"""
    switch = NewSwitchForm(request.POST or None)
    machine = NewMachineForm(request.POST or None)
    interface = AddInterfaceForm(
        request.POST or None,
        infra=request.user.has_perms(('infra',))
        )
    domain = DomainForm(
        request.POST or None,
        )
    if switch.is_valid() and machine.is_valid() and interface.is_valid():
        options, _created = AssoOption.objects.get_or_create()
        user = options.utilisateur_asso
        if not user:
            messages.error(request, "L'user association n'existe pas encore,\
            veuillez le créer ou le linker dans preferences")
            return redirect(reverse('topologie:index'))
        new_machine = machine.save(commit=False)
        new_machine.user = user
        new_interface = interface.save(commit=False)
        new_switch_instance = switch.save(commit=False)
        new_domain_instance = domain.save(commit=False)
        with transaction.atomic(), reversion.create_revision():
            new_machine.save()
            reversion.set_user(request.user)
            reversion.set_comment("Création")
        new_interface.machine = new_machine
        with transaction.atomic(), reversion.create_revision():
            new_interface.save()
            reversion.set_user(request.user)
            reversion.set_comment("Création")
        new_domain_instance.interface_parent = new_interface
        with transaction.atomic(), reversion.create_revision():
            new_domain_instance.save()
            reversion.set_user(request.user)
            reversion.set_comment("Création")
        new_switch_instance.switch_interface = new_interface
        with transaction.atomic(), reversion.create_revision():
            new_switch_instance.save()
            reversion.set_user(request.user)
            reversion.set_comment("Création")
        messages.success(request, "Le switch a été créé")
<<<<<<< HEAD
        return redirect(reverse('topologie:index'))
    i_mbf_param = generate_ipv4_mbf_param( interface, False )
=======
        return redirect("/topologie/")
    i_mbf_param = generate_ipv4_mbf_param(interface, False)
>>>>>>> 3ace31e2
    return form({
        'topoform': switch,
        'machineform': machine,
        'interfaceform': interface,
        'domainform': domain,
        'i_mbf_param': i_mbf_param
        }, 'topologie/switch.html', request)


@login_required
@permission_required('infra')
def create_ports(request, switch_id):
    """ Création d'une liste de ports pour un switch."""
    try:
        switch = Switch.objects.get(pk=switch_id)
    except Switch.DoesNotExist:
        messages.error(request, u"Switch inexistant")
        return redirect("/topologie/")
    
    s_begin = s_end = 0
    nb_ports = switch.ports.count()
    if nb_ports > 0:
        ports = switch.ports.order_by('port').values('port')
        s_begin = ports.first().get('port')
        s_end = ports.last().get('port')
    
    port_form = CreatePortsForm(
        request.POST or None,
        initial={'begin': s_begin, 'end': s_end}
    )

    if port_form.is_valid():
        begin = port_form.cleaned_data['begin']
        end = port_form.cleaned_data['end']
        try:
            switch.create_ports(begin, end)
            messages.success(request, "Ports créés.")
        except ValidationError as e:
            messages.error(request, ''.join(e))

        return redirect("/topologie/switch/" + str(switch.id))

    return form({'topoform': port_form}, 'topologie/switch.html', request)


@login_required
@permission_required('infra')
def edit_switch(request, switch_id):
    """ Edition d'un switch. Permet de chambre nombre de ports,
    place dans le stack, interface et machine associée"""
    try:
        switch = Switch.objects.get(pk=switch_id)
    except Switch.DoesNotExist:
        messages.error(request, u"Switch inexistant")
        return redirect(reverse('topologie:index'))
    switch_form = EditSwitchForm(request.POST or None, instance=switch)
    machine_form = EditMachineForm(
        request.POST or None,
        instance=switch.switch_interface.machine
        )
    interface_form = EditInterfaceForm(
        request.POST or None,
        instance=switch.switch_interface
        )
    domain_form = DomainForm(
        request.POST or None,
        instance=switch.switch_interface.domain
        )
    if switch_form.is_valid() and machine_form.is_valid()\
            and interface_form.is_valid():
        new_interface = interface_form.save(commit=False)
        new_machine = machine_form.save(commit=False)
        new_switch_instance = switch_form.save(commit=False)
        new_domain = domain_form.save(commit=False)
        with transaction.atomic(), reversion.create_revision():
            new_machine.save()
            reversion.set_user(request.user)
            reversion.set_comment(
                "Champs modifié(s) : %s" % ', '.join(
                    field for field in machine_form.changed_data
                    )
                )
        with transaction.atomic(), reversion.create_revision():
            new_interface.save()
            reversion.set_user(request.user)
            reversion.set_comment("Champs modifié(s) : %s" % ', '.join(
                field for field in interface_form.changed_data)
                                 )
        with transaction.atomic(), reversion.create_revision():
            new_domain.save()
            reversion.set_user(request.user)
            reversion.set_comment("Champs modifié(s) : %s" % ', '.join(
                field for field in domain_form.changed_data)
                                 )
        with transaction.atomic(), reversion.create_revision():
            new_switch_instance.save()
            reversion.set_user(request.user)
            reversion.set_comment("Champs modifié(s) : %s" % ', '.join(
                field for field in switch_form.changed_data)
                                 )
        messages.success(request, "Le switch a bien été modifié")
<<<<<<< HEAD
        return redirect(reverse('topologie'))
    i_mbf_param = generate_ipv4_mbf_param( interface_form, False )
=======
        return redirect("/topologie/")
    i_mbf_param = generate_ipv4_mbf_param(interface_form, False)
>>>>>>> 3ace31e2
    return form({
        'topoform': switch_form,
        'machineform': machine_form,
        'interfaceform': interface_form,
        'domainform': domain_form,
        'i_mbf_param': i_mbf_param
        }, 'topologie/switch.html', request)


@login_required
@permission_required('infra')
def new_room(request):
    """Nouvelle chambre """
    room = EditRoomForm(request.POST or None)
    if room.is_valid():
        with transaction.atomic(), reversion.create_revision():
            room.save()
            reversion.set_user(request.user)
            reversion.set_comment("Création")
        messages.success(request, "La chambre a été créé")
        return redirect(reverse('topologie:index-room'))
    return form({'topoform': room}, 'topologie/topo.html', request)


@login_required
@permission_required('infra')
def edit_room(request, room_id):
    """ Edition numero et details de la chambre"""
    try:
        room = Room.objects.get(pk=room_id)
    except Room.DoesNotExist:
        messages.error(request, u"Chambre inexistante")
        return redirect(reverse('topologie:index-room'))
    room = EditRoomForm(request.POST or None, instance=room)
    if room.is_valid():
        with transaction.atomic(), reversion.create_revision():
            room.save()
            reversion.set_user(request.user)
            reversion.set_comment("Champs modifié(s) : %s" % ', '.join(
                field for field in room.changed_data)
                                 )
        messages.success(request, "La chambre a bien été modifiée")
        return redirect(reverse('topologie:index-room'))
    return form({'topoform': room}, 'topologie/topo.html', request)


@login_required
@permission_required('infra')
def del_room(request, room_id):
    """ Suppression d'un chambre"""
    try:
        room = Room.objects.get(pk=room_id)
    except Room.DoesNotExist:
        messages.error(request, u"Chambre inexistante")
        return redirect(reverse('topologie:index-room'))
    if request.method == "POST":
        try:
            with transaction.atomic(), reversion.create_revision():
                room.delete()
                reversion.set_user(request.user)
                reversion.set_comment("Destruction")
                messages.success(request, "La chambre/prise a été détruite")
        except ProtectedError:
            messages.error(request, "La chambre %s est affectée à un autre objet,\
                impossible de la supprimer (switch ou user)" % room)
            return redirect(reverse('topologie:index-room'))
    return form({
        'objet': room,
        'objet_name': 'Chambre'
        }, 'topologie/delete.html', request)


@login_required
@permission_required('infra')
def new_model_switch(request):
    """Nouveau modèle de switch"""
    model_switch = EditModelSwitchForm(request.POST or None)
    if model_switch.is_valid():
        with transaction.atomic(), reversion.create_revision():
            model_switch.save()
            reversion.set_user(request.user)
            reversion.set_comment("Création")
        messages.success(request, "Le modèle a été créé")
        return redirect("/topologie/index_model_switch/")
    return form({'topoform': model_switch}, 'topologie/topo.html', request)


@login_required
@permission_required('infra')
def edit_model_switch(request, model_switch_id):
    """ Edition d'un modèle de switch"""
    try:
        model_switch = ModelSwitch.objects.get(pk=model_switch_id)
    except ModelSwitch.DoesNotExist:
        messages.error(request, u"Modèle inconnu")
        return redirect("/topologie/index_model_switch/")
    model_switch = EditModelSwitchForm(request.POST or None, instance=model_switch)
    if model_switch.is_valid():
        with transaction.atomic(), reversion.create_revision():
            model_switch.save()
            reversion.set_user(request.user)
            reversion.set_comment("Champs modifié(s) : %s" % ', '.join(
                field for field in model_switch.changed_data)
            )
        messages.success(request, "Le modèle a bien été modifié")
        return redirect("/topologie/index_model_switch/")
    return form({'topoform': model_switch}, 'topologie/topo.html', request)


@login_required
@permission_required('infra')
def del_model_switch(request, model_switch_id):
    """ Suppression d'un modèle de switch"""
    try:
        model_switch = ModelSwitch.objects.get(pk=model_switch_id)
    except ModelSwitch.DoesNotExist:
        messages.error(request, u"Modèle inexistant")
        return redirect("/topologie/index_model_switch/")
    if request.method == "POST":
        try:
            with transaction.atomic(), reversion.create_revision():
                model_switch.delete()
                reversion.set_user(request.user)
                reversion.set_comment("Destruction")
                messages.success(request, "Le modèle a été détruit")
        except ProtectedError:
            messages.error(request, "Le modèle %s est affectée à un autre objet,\
                impossible de la supprimer (switch ou user)" % model_switch)
        return redirect("/topologie/index_model_switch/")
    return form({
        'objet': model_switch,
        'objet_name': 'Modèle de switch'
        }, 'topologie/delete.html', request)


@login_required
@permission_required('infra')
def new_constructor_switch(request):
    """Nouveau constructeur de switch"""
    constructor_switch = EditConstructorSwitchForm(request.POST or None)
    if constructor_switch.is_valid():
        with transaction.atomic(), reversion.create_revision():
            constructor_switch.save()
            reversion.set_user(request.user)
            reversion.set_comment("Création")
        messages.success(request, "Le constructeur a été créé")
        return redirect("/topologie/index_model_switch/")
    return form({'topoform': constructor_switch}, 'topologie/topo.html', request)


@login_required
@permission_required('infra')
def edit_constructor_switch(request, constructor_switch_id):
    """ Edition d'un constructeur de switch"""
    try:
        constructor_switch = ConstructorSwitch.objects.get(pk=constructor_switch_id)
    except ConstructorSwitch.DoesNotExist:
        messages.error(request, u"Constructeur inconnu")
        return redirect("/topologie/index_model_switch/")
    constructor_switch = EditConstructorSwitchForm(request.POST or None, instance=constructor_switch)
    if constructor_switch.is_valid():
        with transaction.atomic(), reversion.create_revision():
            constructor_switch.save()
            reversion.set_user(request.user)
            reversion.set_comment("Champs modifié(s) : %s" % ', '.join(
                field for field in constructor_switch.changed_data)
            )
        messages.success(request, "Le modèle a bien été modifié")
        return redirect("/topologie/index_model_switch/")
    return form({'topoform': constructor_switch}, 'topologie/topo.html', request)


@login_required
@permission_required('infra')
def del_constructor_switch(request, constructor_switch_id):
    """ Suppression d'un constructeur de switch"""
    try:
        constructor_switch = ConstructorSwitch.objects.get(pk=constructor_switch_id)
    except ConstructorSwitch.DoesNotExist:
        messages.error(request, u"Constructeur inexistant")
        return redirect("/topologie/index_model_switch/")
    if request.method == "POST":
        try:
            with transaction.atomic(), reversion.create_revision():
                constructor_switch.delete()
                reversion.set_user(request.user)
                reversion.set_comment("Destruction")
                messages.success(request, "Le constructeur a été détruit")
        except ProtectedError:
            messages.error(request, "Le constructeur %s est affecté à un autre objet,\
                impossible de la supprimer (switch ou user)" % constructor_switch)
        return redirect("/topologie/index_model_switch/")
    return form({
        'objet': constructor_switch,
        'objet_name': 'Constructeur de switch'
        }, 'topologie/delete.html', request)<|MERGE_RESOLUTION|>--- conflicted
+++ resolved
@@ -136,23 +136,19 @@
             object_instance = Stack.objects.get(pk=object_id)
         except Room.DoesNotExist:
             messages.error(request, "Stack inexistante")
-<<<<<<< HEAD
             return redirect(reverse('topologie:index'))
-=======
-            return redirect("/topologie/")
     elif object_name == 'model_switch':
         try:
             object_instance = ModelSwitch.objects.get(pk=object_id)
         except ModelSwitch.DoesNotExist:
             messages.error(request, "SwitchModel inexistant")
-            return redirect("/topologie/")
+            return redirect(reverse('topologie:index'))
     elif object_name == 'constructor_switch':
         try:
             object_instance = ConstructorSwitch.objects.get(pk=object_id)
         except ConstructorSwitch.DoesNotExist:
             messages.error(request, "SwitchConstructor inexistant")
-            return redirect("/topologie/")
->>>>>>> 3ace31e2
+            return redirect(reverse('topologie:index'))
     else:
         messages.error(request, "Objet  inconnu")
         return redirect(reverse('topologie:index'))
@@ -484,13 +480,8 @@
             reversion.set_user(request.user)
             reversion.set_comment("Création")
         messages.success(request, "Le switch a été créé")
-<<<<<<< HEAD
         return redirect(reverse('topologie:index'))
-    i_mbf_param = generate_ipv4_mbf_param( interface, False )
-=======
-        return redirect("/topologie/")
-    i_mbf_param = generate_ipv4_mbf_param(interface, False)
->>>>>>> 3ace31e2
+    i_mbf_param = generate_ipv4_mbf_param( interface, False)
     return form({
         'topoform': switch,
         'machineform': machine,
@@ -592,13 +583,8 @@
                 field for field in switch_form.changed_data)
                                  )
         messages.success(request, "Le switch a bien été modifié")
-<<<<<<< HEAD
         return redirect(reverse('topologie'))
     i_mbf_param = generate_ipv4_mbf_param( interface_form, False )
-=======
-        return redirect("/topologie/")
-    i_mbf_param = generate_ipv4_mbf_param(interface_form, False)
->>>>>>> 3ace31e2
     return form({
         'topoform': switch_form,
         'machineform': machine_form,
