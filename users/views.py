--- conflicted
+++ resolved
@@ -9,13 +9,9 @@
 from django.db import IntegrityError
 from django.utils import timezone
 
-<<<<<<< HEAD
-from users.models import User, Right, Ban, DelRightForm, UserForm, InfoForm, PasswordForm, StateForm, RightForm, BanForm, ProfilForm, Whitelist, WhitelistForm, DelSchoolForm, SchoolForm, School
-=======
 from users.models import User, Right, Ban, Whitelist
 from users.models import DelRightForm, BanForm, WhitelistForm, DelSchoolForm
 from users.models import InfoForm, StateForm, RightForm, SchoolForm
->>>>>>> 3fca5843
 from cotisations.models import Facture
 from machines.models import Machine, Interface
 from users.forms import PassForm
@@ -153,14 +149,8 @@
         user.pwd_ntlm = hashNT(u_form.cleaned_data['passwd1'])
         user.save()
         messages.success(request, "Le mot de passe a changé")
-<<<<<<< HEAD
-        return redirect("/users/profil/" + userid)
-    return form({'userform': user_form}, 'users/user.html', request)
-=======
-        return redirect("/users/")
+        return redirect("/users/profil/" + userid)
     return form({'userform': u_form}, 'users/user.html', request)
-
->>>>>>> 3fca5843
 
 def add_right(request, userid):
     try:
@@ -264,14 +254,8 @@
     if school.is_valid():
         school.save()
         messages.success(request, "L'établissement a été ajouté")
-<<<<<<< HEAD
         return redirect("/users/index_school/")
-    return form({'userform': school}, 'users/user.html', request) 
-=======
-        return redirect("/users/")
     return form({'userform': school}, 'users/user.html', request)
-
->>>>>>> 3fca5843
 
 def edit_school(request, schoolid):
     try:
@@ -295,17 +279,11 @@
                 school_del.delete()
                 messages.success(request, "L'établissement a été supprimé")
             except ProtectedError:
-<<<<<<< HEAD
-                messages.error(request, "L'établissement %s est affecté à au moins un user, vous ne pouvez pas le supprimer" % school_del)
-        return redirect("/users/index_school/")
-=======
                 messages.error(
                     request,
                     "L'établissement %s est affecté à au moins un user, \
-                    vous ne pouvez pas le supprimer" % school_del
-                )
-        return redirect("/users/")
->>>>>>> 3fca5843
+                        vous ne pouvez pas le supprimer" % school_del)
+        return redirect("/users/index_school/")
     return form({'userform': school}, 'users/user.html', request)
 
 
@@ -359,22 +337,19 @@
     if(is_whitelisted(users)):
         end_whitelists = end_whitelist(users)
     list_droits = Right.objects.filter(user=users)
-<<<<<<< HEAD
-    return render(request, 'users/profil.html', {'user': users, 'interfaces_list' :machines, 'facture_list':factures, 'ban_list':bans, 'white_list':whitelists,'end_ban':end_bans,'end_whitelist':end_whitelists, 'end_adhesion':end_adhesion(users), 'actif':has_access(users), 'list_droits': list_droits})
-=======
     return render(
         request,
         'users/profil.html',
         {
             'user': users,
-            'machine_list': machines,
+            'interfaces_list': machines,
             'facture_list': factures,
             'ban_list': bans,
             'white_list': whitelists,
             'end_ban': end_bans,
             'end_whitelist': end_whitelists,
             'end_adhesion': end_adhesion(users),
-            'actif': has_access(users),
-            'list_droits': list_droits}
-        )
->>>>>>> 3fca5843
+            'actif':has_access(users),
+            'list_droits': list_droits
+        }
+    )
